import { config } from "@tamagui/config/v3";
import { themes } from "./theme/themes";

import { createTamagui } from "tamagui";
import { themes } from "./theme/themes";
import { fonts } from "./theme/fonts";

<<<<<<< HEAD
export const tamaguiConfig = createTamagui({
  ...config,
  themes,
  fonts,
});
=======
export const tamaguiConfig = createTamagui({ ...config, themes });
>>>>>>> 01a1cec2

export default tamaguiConfig;

export type Conf = typeof tamaguiConfig;

declare module "tamagui" {
  interface TamaguiCustomConfig extends Conf {}
}<|MERGE_RESOLUTION|>--- conflicted
+++ resolved
@@ -1,19 +1,13 @@
 import { config } from "@tamagui/config/v3";
 import { themes } from "./theme/themes";
-
 import { createTamagui } from "tamagui";
-import { themes } from "./theme/themes";
 import { fonts } from "./theme/fonts";
 
-<<<<<<< HEAD
 export const tamaguiConfig = createTamagui({
   ...config,
   themes,
   fonts,
 });
-=======
-export const tamaguiConfig = createTamagui({ ...config, themes });
->>>>>>> 01a1cec2
 
 export default tamaguiConfig;
 
