/* eslint-disable @typescript-eslint/no-unused-vars */
import * as React from "react";
import EyeOff from "../assets/icons/Eye off.svg";
import Eye from "../assets/icons/Eye.svg";
import Observation from "../assets/icons/observation.svg";
import QuickReport from "../assets/icons/quick-report.svg";
import Learning from "../assets/icons/Learning.svg";
import Inbox from "../assets/icons/Inbox.svg";
import More from "../assets/icons/More.svg";
import ChevronRight from "../assets/icons/Chevron right.svg";
import ChevronLeft from "../assets/icons/Chevron left.svg";
import AddNote from "../assets/icons/add-note.svg";
import Trash from "../assets/icons/Trash.svg";
import Logout from "../assets/icons/logout.svg";
import PencilAlt from "../assets/icons/Pencil alt.svg";
import XCircle from "../assets/icons/x-circle.svg";
import MenuAlt2 from "../assets/icons/menu-alt-2.svg";
import DotsVertical from "../assets/icons/dots-vertical.svg";
import Check from "../assets/icons/check.svg";
import Calendar from "../assets/icons/Calendar.svg";
<<<<<<< HEAD
import PeopleAddingVote from "../assets/icons/people-adding-vote.svg";
import MissingPollingStation from "../assets/icons/missing-polling-station.svg";
import X from "../assets/icons/x.svg";
=======
import TermsConds from "../assets/icons/Terms conds.svg";
import PrivacyPolicy from "../assets/icons/Privacy policy.svg";
import ContactNGO from "../assets/icons/Contact NGO.svg";
import AboutVM from "../assets/icons/About VM.svg";
import Feedback from "../assets/icons/Feedback.svg";
import Language from "../assets/icons/Language.svg";
import ChangePassword from "../assets/icons/Change password.svg";
import Settings from "../assets/icons/Settings.svg";
import LogoutNoBackground from "../assets/icons/LogoutNoBackground.svg";
>>>>>>> 6c128c23

import { styled, View } from "tamagui";
import { StyleProp, ViewStyle } from "react-native";
import { Ref } from "react";

interface IconProps {
  /**
   * The name of the icon
   */
  icon: string;

  /**
   * An optional tint color for the icon
   */
  color?: string;

  /**
   * An optional size for the icon. If not provided, the icon will be sized to the icon's resolution.
   */
  size?: number;

  /**
   * Style overrides for the view container
   */
  style?: StyleProp<ViewStyle>;
}

/**
 * A component to render a registered icon.
 * It is wrapped in a <TouchableOpacity /> if `onPress` is provided, otherwise a <View />.
 * @see [Documentation and Examples]{@link https://docs.infinite.red/ignite-cli/boilerplate/components/Icon/}
 * @param {IconProps} props - The props for the `Icon` component.
 * @returns {JSX.Element} The rendered `Icon` component.
 */

type IconRegistry = {
  [key: string]: React.ReactNode;
};

export const defaultIcon = React.forwardRef(
  (props: IconProps, ref?: Ref<typeof View>): JSX.Element => {
    const { icon, color = "black", size = 24, style: $viewStyleOverride, ...tamaguiProps } = props;

    const iconRegistry: IconRegistry = {
      eyeOff: <EyeOff fill={color} width={size} height={size} />,
      eye: <Eye fill={color} width={size} height={size} />,
      observation: <Observation fill={color} width={size} height={size} />,
      quickReport: <QuickReport fill={color} width={size} height={size} />,
      learning: <Learning fill={color} width={size} height={size} />,
      inbox: <Inbox fill={color} width={size} height={size} />,
      more: <More fill={color} width={size} height={size} />,
      chevronRight: <ChevronRight fill={color} width={size} height={size} />,
      chevronLeft: <ChevronLeft fill={color} width={size} height={size} />,
      addNote: <AddNote fill={color} width={size} height={size} />,
      trash: <Trash fill={color} width={size} height={size} />,
      logout: <Logout fill={color} width={size} height={size} />,
      pencilAlt: <PencilAlt fill={color} width={size} height={size} />,
      xCircle: <XCircle fill={color} width={size} height={size} />,
      menuAlt2: <MenuAlt2 fill={color} width={size} height={size} />,
      dotsVertical: <DotsVertical fill={color} width={size} height={size} />,
      check: <Check fill={color} width={size} height={size} />,
      calendar: <Calendar fill={color} width={size} height={size} />,
<<<<<<< HEAD
      peopleAddingVote: <PeopleAddingVote fill={color} width={226} height={170} />,
      missingPollingStation: <MissingPollingStation fill={color} width={224} height={170} />,
      x: <X fill={color} width={size} height={size} />,
=======
      termsConds: <TermsConds fill={color} width={size} height={size} />,
      privacyPolicy: <PrivacyPolicy fill={color} width={size} height={size} />,
      contactNGO: <ContactNGO fill={color} width={size} height={size} />,
      aboutVM: <AboutVM fill={color} width={size} height={size} />,
      feedback: <Feedback fill={color} width={size} height={size} />,
      language: <Language fill={color} width={size} height={size} />,
      changePassword: <ChangePassword fill={color} width={size} height={size} />,
      settings: <Settings fill={color} width={size} height={size} />,
      logoutNoBackground: <LogoutNoBackground fill={color} width={size} height={size} />,
>>>>>>> 6c128c23
    };

    return (
      <View {...tamaguiProps} style={$viewStyleOverride}>
        {iconRegistry[icon]}
      </View>
    );
  },
);

export const Icon = styled(
  defaultIcon,
  {},
  {
    accept: {
      color: "color",
    },
  },
);<|MERGE_RESOLUTION|>--- conflicted
+++ resolved
@@ -18,11 +18,9 @@
 import DotsVertical from "../assets/icons/dots-vertical.svg";
 import Check from "../assets/icons/check.svg";
 import Calendar from "../assets/icons/Calendar.svg";
-<<<<<<< HEAD
 import PeopleAddingVote from "../assets/icons/people-adding-vote.svg";
 import MissingPollingStation from "../assets/icons/missing-polling-station.svg";
 import X from "../assets/icons/x.svg";
-=======
 import TermsConds from "../assets/icons/Terms conds.svg";
 import PrivacyPolicy from "../assets/icons/Privacy policy.svg";
 import ContactNGO from "../assets/icons/Contact NGO.svg";
@@ -32,7 +30,6 @@
 import ChangePassword from "../assets/icons/Change password.svg";
 import Settings from "../assets/icons/Settings.svg";
 import LogoutNoBackground from "../assets/icons/LogoutNoBackground.svg";
->>>>>>> 6c128c23
 
 import { styled, View } from "tamagui";
 import { StyleProp, ViewStyle } from "react-native";
@@ -74,7 +71,13 @@
 
 export const defaultIcon = React.forwardRef(
   (props: IconProps, ref?: Ref<typeof View>): JSX.Element => {
-    const { icon, color = "black", size = 24, style: $viewStyleOverride, ...tamaguiProps } = props;
+    const {
+      icon,
+      color = "black",
+      size = 24,
+      style: $viewStyleOverride,
+      ...tamaguiProps
+    } = props;
 
     const iconRegistry: IconRegistry = {
       eyeOff: <EyeOff fill={color} width={size} height={size} />,
@@ -95,21 +98,26 @@
       dotsVertical: <DotsVertical fill={color} width={size} height={size} />,
       check: <Check fill={color} width={size} height={size} />,
       calendar: <Calendar fill={color} width={size} height={size} />,
-<<<<<<< HEAD
-      peopleAddingVote: <PeopleAddingVote fill={color} width={226} height={170} />,
-      missingPollingStation: <MissingPollingStation fill={color} width={224} height={170} />,
+      peopleAddingVote: (
+        <PeopleAddingVote fill={color} width={226} height={170} />
+      ),
+      missingPollingStation: (
+        <MissingPollingStation fill={color} width={224} height={170} />
+      ),
       x: <X fill={color} width={size} height={size} />,
-=======
       termsConds: <TermsConds fill={color} width={size} height={size} />,
       privacyPolicy: <PrivacyPolicy fill={color} width={size} height={size} />,
       contactNGO: <ContactNGO fill={color} width={size} height={size} />,
       aboutVM: <AboutVM fill={color} width={size} height={size} />,
       feedback: <Feedback fill={color} width={size} height={size} />,
       language: <Language fill={color} width={size} height={size} />,
-      changePassword: <ChangePassword fill={color} width={size} height={size} />,
+      changePassword: (
+        <ChangePassword fill={color} width={size} height={size} />
+      ),
       settings: <Settings fill={color} width={size} height={size} />,
-      logoutNoBackground: <LogoutNoBackground fill={color} width={size} height={size} />,
->>>>>>> 6c128c23
+      logoutNoBackground: (
+        <LogoutNoBackground fill={color} width={size} height={size} />
+      ),
     };
 
     return (
