--- conflicted
+++ resolved
@@ -20,14 +20,6 @@
    */
   preset?: PresetType;
   /**
-   * Set number of lines to display.
-   */
-  numberOfLines?: number;
-  /**
-   * Text color modifier.
-   */
-  color?: string;
-  /**
    * Children components.
    */
   children?: React.ReactNode;
@@ -40,30 +32,6 @@
  * @returns {JSX.Element} The rendered `Text` component.
  */
 export function Typography(props: TextProps) {
-<<<<<<< HEAD
-  const {
-    size,
-    children,
-    style: $styleOverride,
-    numberOfLines = 1,
-    ...rest
-  } = props;
-
-  const preset: Presets = props.preset ?? "default";
-  const $styles: StyleProp<TextStyle> = [
-    $presets[preset],
-    size && $sizeStyles[size],
-    $styleOverride,
-  ];
-
-  return (
-    <SizableText
-      color="$gray9"
-      style={$styles}
-      numberOfLines={numberOfLines}
-      {...rest}
-    >
-=======
   const { children, style: $styleOverride, ...rest } = props;
   const presetType: PresetType = props.preset ?? "default";
 
@@ -88,41 +56,7 @@
 
   return (
     <StyledText presets={presetType} style={$styleOverride} {...rest}>
->>>>>>> 5fb156b4
       {children}
     </StyledText>
   );
-<<<<<<< HEAD
-}
-
-const $sizeStyles = {
-  xl: { fontSize: 24, lineHeight: 32, fontWeight: "400" } satisfies TextStyle,
-  lg: { fontSize: 20, lineHeight: 26, fontWeight: "700" } satisfies TextStyle,
-  md: { fontSize: 16, lineHeight: 20, fontWeight: "500" } satisfies TextStyle,
-  sm: { fontSize: 14, lineHeight: 20, fontWeight: "400" } satisfies TextStyle,
-  xs: { fontSize: 12, lineHeight: 14, fontWeight: "700" } satisfies TextStyle,
-};
-
-const $baseStyle: StyleProp<TextStyle> = $sizeStyles.sm;
-
-const $presets = {
-  default: $baseStyle,
-
-  heading: { ...$baseStyle, ...$sizeStyles.xl } as StyleProp<TextStyle>,
-
-  subheading: { ...$baseStyle, ...$sizeStyles.lg } as StyleProp<TextStyle>,
-
-  body1: { ...$baseStyle, ...$sizeStyles.md } as StyleProp<TextStyle>,
-  body2: {
-    ...$baseStyle,
-    ...$sizeStyles.md,
-    fontWeight: "500",
-  } as StyleProp<TextStyle>,
-
-  label: $baseStyle as StyleProp<TextStyle>,
-
-  helper: { ...$baseStyle, ...$sizeStyles.xs } as StyleProp<TextStyle>,
-};
-=======
-}
->>>>>>> 5fb156b4
+}