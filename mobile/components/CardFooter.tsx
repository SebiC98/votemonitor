import React from "react";
import { XStack, XStackProps } from "tamagui";
import { Icon } from "./Icon";
import { Typography } from "./Typography";

<<<<<<< HEAD
interface CardFooterProps extends XStackProps {}

const CardFooter: React.FC<CardFooterProps> = ({ children, ...rest }) => {
  return (
    <XStack alignItems="center" justifyContent="space-between" width="100%" {...rest}>
      <Typography color="$gray5" preset="body2" style={{ fontWeight: "500", width: "80%" }}>
        {children}
=======
interface CardFooterProps extends XStackProps {
  text: string;
}

const CardFooter: React.FC<CardFooterProps> = ({ text, ...rest }) => {
  return (
    <XStack alignItems="center" justifyContent="space-between" width="100%" {...rest}>
      <Typography color="$gray5" fontWeight="500" width="80%">
        {text}
>>>>>>> c4f0cf76
      </Typography>
      <Icon icon="chevronRight" color="$purple5" />
    </XStack>
  );
};

export default CardFooter;<|MERGE_RESOLUTION|>--- conflicted
+++ resolved
@@ -3,25 +3,13 @@
 import { Icon } from "./Icon";
 import { Typography } from "./Typography";
 
-<<<<<<< HEAD
 interface CardFooterProps extends XStackProps {}
 
 const CardFooter: React.FC<CardFooterProps> = ({ children, ...rest }) => {
   return (
     <XStack alignItems="center" justifyContent="space-between" width="100%" {...rest}>
-      <Typography color="$gray5" preset="body2" style={{ fontWeight: "500", width: "80%" }}>
+      <Typography color="$gray5" fontWeight="500" width="80%">
         {children}
-=======
-interface CardFooterProps extends XStackProps {
-  text: string;
-}
-
-const CardFooter: React.FC<CardFooterProps> = ({ text, ...rest }) => {
-  return (
-    <XStack alignItems="center" justifyContent="space-between" width="100%" {...rest}>
-      <Typography color="$gray5" fontWeight="500" width="80%">
-        {text}
->>>>>>> c4f0cf76
       </Typography>
       <Icon icon="chevronRight" color="$purple5" />
     </XStack>
