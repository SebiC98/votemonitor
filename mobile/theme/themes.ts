--- conflicted
+++ resolved
@@ -1,6 +1,6 @@
-import { gray, green, purple, red, yellow } from "@tamagui/colors"
-import { createThemeBuilder } from "@tamagui/theme-builder"
-import type { Variable } from "@tamagui/web"
+import { gray, green, purple, red, yellow } from "@tamagui/colors";
+import { createThemeBuilder } from "@tamagui/theme-builder";
+import type { Variable } from "@tamagui/web";
 
 const colorTokens = {
   light: {
@@ -77,12 +77,12 @@
       yellow6: "hsl(49, 100%, 58%)",
     },
   },
-}
-
-const lightShadowColor = "rgba(0,0,0,0.04)"
-const lightShadowColorStrong = "rgba(0,0,0,0.085)"
-const darkShadowColor = "rgba(0,0,0,0.2)"
-const darkShadowColorStrong = "rgba(0,0,0,0.3)"
+};
+
+const lightShadowColor = "rgba(0,0,0,0.04)";
+const lightShadowColorStrong = "rgba(0,0,0,0.085)";
+const darkShadowColor = "rgba(0,0,0,0.2)";
+const darkShadowColorStrong = "rgba(0,0,0,0.3)";
 
 const darkColors = {
   ...colorTokens.dark.gray,
@@ -90,7 +90,7 @@
   ...colorTokens.dark.purple,
   ...colorTokens.dark.red,
   ...colorTokens.dark.yellow,
-}
+};
 
 const lightColors = {
   ...colorTokens.light.gray,
@@ -98,7 +98,7 @@
   ...colorTokens.light.purple,
   ...colorTokens.light.red,
   ...colorTokens.light.yellow,
-}
+};
 
 const color = {
   white0: "rgba(255,255,255,0)",
@@ -135,16 +135,16 @@
   black12: "#fff",
   ...postfixObjKeys(lightColors, "Light"),
   ...postfixObjKeys(darkColors, "Dark"),
-}
+};
 
 export const palettes = (() => {
   const transparent = (hsl: string, opacity = 0) =>
-    hsl.replace(`%)`, `%, ${opacity})`).replace(`hsl(`, `hsla(`)
+    hsl.replace(`%)`, `%, ${opacity})`).replace(`hsl(`, `hsla(`);
 
   const getColorPalette = (colors: object): string[] => {
-    const colorPalette = Object.values(colors)
+    const colorPalette = Object.values(colors);
     // make the transparent color vibrant and towards the middle
-    const colorI = colorPalette.length - 4
+    const colorI = colorPalette.length - 4;
 
     // add our transparent colors first/last
     // and make sure the last (foreground) color is white/black rather than colorful
@@ -159,8 +159,8 @@
       transparent(colorPalette[colorI], 0.5),
       transparent(colorPalette[colorI], 0.25),
       transparent(colorPalette[colorI], 0),
-    ]
-  }
+    ];
+  };
 
   const lightPalette = [
     color.white0,
@@ -183,7 +183,7 @@
     color.black05,
     color.black025,
     color.black0,
-  ]
+  ];
 
   const darkPalette = [
     color.black0,
@@ -206,45 +206,34 @@
     color.white05,
     color.white025,
     color.white0,
-  ]
+  ];
 
   const lightPalettes = objectFromEntries(
     objectKeys(colorTokens.light).map(
-<<<<<<< HEAD
-      (key) =>
-        [`light_${key}`, getColorPalette(colorTokens.light[key])] as const,
+      (key) => [`light_${key}`, getColorPalette(colorTokens.light[key])] as const,
     ),
   );
-=======
-      (key) => [`light_${key}`, getColorPalette(colorTokens.light[key])] as const,
-    ),
-  )
->>>>>>> f12fb0ec
 
   const darkPalettes = objectFromEntries(
     objectKeys(colorTokens.dark).map(
       (key) => [`dark_${key}`, getColorPalette(colorTokens.dark[key])] as const,
     ),
-<<<<<<< HEAD
   );
-=======
-  )
->>>>>>> f12fb0ec
 
   const colorPalettes = {
     ...lightPalettes,
     ...darkPalettes,
-  }
+  };
 
   return {
     light: lightPalette,
     dark: darkPalette,
     ...colorPalettes,
-  }
-})()
+  };
+})();
 
 export const templates = (() => {
-  const transparencies = 3
+  const transparencies = 3;
 
   // templates use the palette and specify index
   // negative goes backwards from end so -1 is the last item
@@ -288,7 +277,7 @@
     colorTransparent: -0,
     placeholderColor: -transparencies - 4,
     outlineColor: -1,
-  }
+  };
 
   const surface1 = {
     background: base.background + 1,
@@ -299,7 +288,7 @@
     borderColorHover: base.borderColorHover + 1,
     borderColorFocus: base.borderColorFocus + 1,
     borderColorPress: base.borderColorPress + 1,
-  }
+  };
 
   const surface2 = {
     background: base.background + 2,
@@ -310,7 +299,7 @@
     borderColorHover: base.borderColorHover + 2,
     borderColorFocus: base.borderColorFocus + 2,
     borderColorPress: base.borderColorPress + 2,
-  }
+  };
 
   const surface3 = {
     background: base.background + 3,
@@ -321,7 +310,7 @@
     borderColorHover: base.borderColorHover + 3,
     borderColorFocus: base.borderColorFocus + 3,
     borderColorPress: base.borderColorPress + 3,
-  }
+  };
 
   const surfaceActive = {
     background: base.background + 5,
@@ -332,7 +321,7 @@
     borderColorHover: base.borderColor + 5,
     borderColorFocus: base.borderColorFocus + 5,
     borderColorPress: base.borderColorPress + 5,
-  }
+  };
 
   const inverseSurface1 = {
     color: surface1.background,
@@ -347,7 +336,7 @@
     borderColorHover: base.color - 3,
     borderColorFocus: base.color - 4,
     borderColorPress: base.color - 5,
-  }
+  };
 
   const inverseActive = {
     ...inverseSurface1,
@@ -359,21 +348,21 @@
     borderColorHover: base.color - 3 - 2,
     borderColorFocus: base.color - 4 - 2,
     borderColorPress: base.color - 5 - 2,
-  }
+  };
 
   const alt1 = {
     color: base.color - 1,
     colorHover: base.colorHover - 1,
     colorPress: base.colorPress - 1,
     colorFocus: base.colorFocus - 1,
-  }
+  };
 
   const alt2 = {
     color: base.color - 2,
     colorHover: base.colorHover - 2,
     colorPress: base.colorPress - 2,
     colorFocus: base.colorFocus - 2,
-  }
+  };
 
   return {
     base,
@@ -385,8 +374,8 @@
     inverseSurface1,
     inverseActive,
     surfaceActive,
-  }
-})()
+  };
+})();
 
 const shadows = {
   light: {
@@ -401,7 +390,7 @@
     shadowColorPress: darkShadowColor,
     shadowColorFocus: darkShadowColor,
   },
-}
+};
 
 const nonInherited = {
   light: {
@@ -412,7 +401,7 @@
     ...darkColors,
     ...shadows.dark,
   },
-}
+};
 
 const overlayThemeDefinitions = [
   {
@@ -427,7 +416,7 @@
       background: "rgba(0,0,0,0.9)",
     },
   },
-]
+];
 
 const inverseSurface1 = [
   {
@@ -438,7 +427,7 @@
     parent: "",
     template: "inverseSurface1",
   },
-] as any
+] as any;
 
 const surface1 = [
   {
@@ -449,7 +438,7 @@
     parent: "",
     template: "surface1",
   },
-] as any
+] as any;
 
 const surface2 = [
   {
@@ -460,7 +449,7 @@
     parent: "",
     template: "surface2",
   },
-] as any
+] as any;
 
 const surface3 = [
   {
@@ -471,7 +460,7 @@
     parent: "",
     template: "surface3",
   },
-] as any
+] as any;
 
 // --- themeBuilder ---
 
@@ -563,19 +552,15 @@
     {
       avoidNestingWithin: ["alt1", "alt2"],
     },
-<<<<<<< HEAD
   );
-=======
-  )
->>>>>>> f12fb0ec
 
 // --- themes ---
 
-const themesIn = themeBuilder.build()
-
-export type Theme = Record<keyof typeof templates.base, string> & typeof nonInherited.light
-export type ThemesOut = Record<keyof typeof themesIn, Theme>
-export const themes = themesIn as ThemesOut
+const themesIn = themeBuilder.build();
+
+export type Theme = Record<keyof typeof templates.base, string> & typeof nonInherited.light;
+export type ThemesOut = Record<keyof typeof themesIn, Theme>;
+export const themes = themesIn as ThemesOut;
 
 // --- utils ---
 
@@ -586,65 +571,44 @@
   obj: A,
   postfix: B,
 ): {
-  [Key in `${keyof A extends string ? keyof A : never}${B}`]: Variable<string> | string
+  [Key in `${keyof A extends string ? keyof A : never}${B}`]: Variable<string> | string;
 } {
-<<<<<<< HEAD
-  return Object.fromEntries(
-    Object.entries(obj).map(([k, v]) => [`${k}${postfix}`, v]),
-  ) as any;
-=======
-  return Object.fromEntries(Object.entries(obj).map(([k, v]) => [`${k}${postfix}`, v])) as any
->>>>>>> f12fb0ec
+  return Object.fromEntries(Object.entries(obj).map(([k, v]) => [`${k}${postfix}`, v])) as any;
 }
 
 // a bit odd but keeping backward compat for values >8 while fixing below
 export function sizeToSpace(v: number) {
-  if (v === 0) return 0
-  if (v === 2) return 0.5
-  if (v === 4) return 1
-  if (v === 8) return 1.5
-  if (v <= 16) return Math.round(v * 0.333)
-  return Math.floor(v * 0.7 - 12)
+  if (v === 0) return 0;
+  if (v === 2) return 0.5;
+  if (v === 4) return 1;
+  if (v === 8) return 1.5;
+  if (v <= 16) return Math.round(v * 0.333);
+  return Math.floor(v * 0.7 - 12);
 }
 
-<<<<<<< HEAD
-export function objectFromEntries<ARR_T extends EntriesType>(
-  arr: ARR_T,
-): EntriesToObject<ARR_T> {
+export function objectFromEntries<ARR_T extends EntriesType>(arr: ARR_T): EntriesToObject<ARR_T> {
   return Object.fromEntries(arr) as EntriesToObject<ARR_T>;
-=======
-export function objectFromEntries<ARR_T extends EntriesType>(arr: ARR_T): EntriesToObject<ARR_T> {
-  return Object.fromEntries(arr) as EntriesToObject<ARR_T>
->>>>>>> f12fb0ec
 }
 
-export type EntriesType = [PropertyKey, unknown][] | ReadonlyArray<readonly [PropertyKey, unknown]>
+export type EntriesType = [PropertyKey, unknown][] | ReadonlyArray<readonly [PropertyKey, unknown]>;
 
 export type DeepWritable<OBJ_T> = {
-  -readonly [P in keyof OBJ_T]: DeepWritable<OBJ_T[P]>
-}
+  -readonly [P in keyof OBJ_T]: DeepWritable<OBJ_T[P]>;
+};
 export type UnionToIntersection<UNION_T> = // From https://stackoverflow.com/a/50375286
-<<<<<<< HEAD
-  (UNION_T extends any ? (k: UNION_T) => void : never) extends (
-    k: infer I,
-  ) => void
-    ? I
-    : never;
-=======
-  (UNION_T extends any ? (k: UNION_T) => void : never) extends (k: infer I) => void ? I : never
->>>>>>> f12fb0ec
+  (UNION_T extends any ? (k: UNION_T) => void : never) extends (k: infer I) => void ? I : never;
 
 export type UnionObjectFromArrayOfPairs<ARR_T extends EntriesType> =
   DeepWritable<ARR_T> extends (infer R)[]
     ? R extends [infer key, infer val]
       ? { [prop in key & PropertyKey]: val }
       : never
-    : never
-export type MergeIntersectingObjects<ObjT> = { [key in keyof ObjT]: ObjT[key] }
+    : never;
+export type MergeIntersectingObjects<ObjT> = { [key in keyof ObjT]: ObjT[key] };
 export type EntriesToObject<ARR_T extends EntriesType> = MergeIntersectingObjects<
   UnionToIntersection<UnionObjectFromArrayOfPairs<ARR_T>>
->
+>;
 
 export function objectKeys<O extends NonNullable<unknown>>(obj: O) {
-  return Object.keys(obj) as Array<keyof O>
+  return Object.keys(obj) as Array<keyof O>;
 }