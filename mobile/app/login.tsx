import React from "react";
import { View, Text } from "react-native";
import { router } from "expo-router";
import { useAuth } from "../hooks/useAuth";
import { Button } from "tamagui";
import { Typography } from "../components/Typography";
<<<<<<< HEAD
import { Card } from "../components/Card";
// import { Badge, BadgeProps } from "../components/Badge";
import { FormCard } from "../components/FormCard";
=======
import { Badge } from "../components/Badge";
>>>>>>> 5a51d72b

const Login = () => {
  const { signIn } = useAuth();
  return (
    <View
      style={{
        flex: 1,
        justifyContent: "center",
        alignItems: "center",
        gap: 20,
        paddingHorizontal: 16,
      }}
    >
      <Button
        onPress={() => {
          signIn();
          // Navigate after signing in. You may want to tweak this to ensure sign-in is
          // successful before navigating.
          router.replace("/");
        }}
      >
        <Typography>Sign In</Typography>
      </Button>
      <Button
        paddingHorizontal="$xl"
        height={"auto"}
        paddingVertical="$lg"
        backgroundColor="$yellow2"
        onPress={() => {
          router.push("/forgot-password");
        }}
      >
        <Typography size="xl">Forgot Password</Typography>
      </Button>
      <Typography preset="heading" color="$red12">
        Heading
      </Typography>

      <Typography color="$purple5" numberOfLines={3}>
        SubheadingSubheadingSubheadingSubheadingSubheadingSubheadingSubheadingSubheadingSubheadingSubheadingSubheadingSubheadingSubheading
      </Typography>

      <Typography preset="default">default</Typography>
      <Typography preset="body1">body1</Typography>
      <Typography preset="body2">body2</Typography>
      <Typography preset="helper">helper</Typography>

<<<<<<< HEAD
      {/* <Card
        children={
          <View>
            <Text>Children component</Text>
          </View>
        }
      ></Card> */}
      <FormCard header="A - Opening (EN)" footer="0/33 questions" />
      <FormCard
        header="A - Opening"
        subHeader="Available in RO, BG, EN"
        footer="0/33 questions"
      />
=======
      <Badge></Badge>
      <Badge preset="success"></Badge>
      <Badge preset="warning"></Badge>
      <Badge preset="danger"></Badge>
>>>>>>> 5a51d72b
    </View>
  );
};

export default Login;<|MERGE_RESOLUTION|>--- conflicted
+++ resolved
@@ -4,13 +4,10 @@
 import { useAuth } from "../hooks/useAuth";
 import { Button } from "tamagui";
 import { Typography } from "../components/Typography";
-<<<<<<< HEAD
+import { Badge } from "../components/Badge";
 import { Card } from "../components/Card";
 // import { Badge, BadgeProps } from "../components/Badge";
 import { FormCard } from "../components/FormCard";
-=======
-import { Badge } from "../components/Badge";
->>>>>>> 5a51d72b
 
 const Login = () => {
   const { signIn } = useAuth();
@@ -58,7 +55,6 @@
       <Typography preset="body2">body2</Typography>
       <Typography preset="helper">helper</Typography>
 
-<<<<<<< HEAD
       {/* <Card
         children={
           <View>
@@ -72,12 +68,11 @@
         subHeader="Available in RO, BG, EN"
         footer="0/33 questions"
       />
-=======
+
       <Badge></Badge>
       <Badge preset="success"></Badge>
       <Badge preset="warning"></Badge>
       <Badge preset="danger"></Badge>
->>>>>>> 5a51d72b
     </View>
   );
 };
