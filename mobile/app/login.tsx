--- conflicted
+++ resolved
@@ -4,14 +4,11 @@
 import { useAuth } from "../hooks/useAuth";
 import { Button as TamaguiButton } from "tamagui";
 import { Typography } from "../components/Typography";
-<<<<<<< HEAD
 import Card from "../components/Card";
 import { useIsRestoring } from "@tanstack/react-query";
-=======
 import { useTranslation } from "react-i18next";
 import { LanguageContext } from "../contexts/language/LanguageContext.provider";
 import Button from "../components/Button";
->>>>>>> 892a5a7b
 
 const Login = () => {
   // https://tanstack.com/query/latest/docs/framework/react/plugins/persistQueryClient#useisrestoring
