import React from "react";
import { View, Text } from "react-native";
import { router } from "expo-router";
import { useAuth } from "../hooks/useAuth";
import { Button } from "tamagui";
import { Typography } from "../components/Typography";
<<<<<<< HEAD
import { Card } from "../components/Card";
// import { Badge, BadgeProps } from "../components/Badge";
import { FormCard } from "../components/FormCard";
=======
import Card from "../components/Card";
>>>>>>> 99c1cf92

const Login = () => {
  const { signIn } = useAuth();
  return (
    <View
      style={{
        flex: 1,
        justifyContent: "center",
        alignItems: "center",
        gap: 20,
        paddingHorizontal: 16,
      }}
    >
      <Button
        onPress={() => {
          signIn();
          // Navigate after signing in. You may want to tweak this to ensure sign-in is
          // successful before navigating.
          router.replace("/");
        }}
      >
        <Typography>Sign In</Typography>
      </Button>
      <Button
        paddingHorizontal="$xl"
        height={"auto"}
        paddingVertical="$lg"
        backgroundColor="$yellow2"
        onPress={() => {
          router.push("/forgot-password");
        }}
      >
        <Typography size="xl">Forgot Password</Typography>
      </Button>
      <Typography preset="heading" color="$red12">
        Heading
      </Typography>

      <Typography color="$purple5" numberOfLines={3}>
        SubheadingSubheadingSubheadingSubheadingSubheadingSubheadingSubheadingSubheadingSubheadingSubheadingSubheadingSubheadingSubheading
      </Typography>

      <Typography preset="default">default</Typography>
      <Typography preset="body1">body1</Typography>
      <Typography preset="body2">body2</Typography>
      <Typography preset="helper">helper</Typography>

      {/* <Card
        children={
          <View>
            <Text>Children component</Text>
          </View>
        }
      ></Card> */}
      <FormCard header="A - Opening (EN)" footer="0/33 questions" />
      <FormCard
        header="A - Opening"
        subHeader="Available in RO, BG, EN"
        footer="0/33 questions"
      />
    </View>
  );
};

export default Login;<|MERGE_RESOLUTION|>--- conflicted
+++ resolved
@@ -4,13 +4,9 @@
 import { useAuth } from "../hooks/useAuth";
 import { Button } from "tamagui";
 import { Typography } from "../components/Typography";
-<<<<<<< HEAD
 import { Card } from "../components/Card";
 // import { Badge, BadgeProps } from "../components/Badge";
 import { FormCard } from "../components/FormCard";
-=======
-import Card from "../components/Card";
->>>>>>> 99c1cf92
 
 const Login = () => {
   const { signIn } = useAuth();
