import React, { useState } from "react";
import { Text } from "react-native";
import { Typography } from "../../../../components/Typography";
import { RadioGroup, Stack } from "tamagui";
import Select from "../../../../components/Select";
import Button from "../../../../components/Button";
import { Icon } from "../../../../components/Icon";
import Badge from "../../../../components/Badge";

import Card from "../../../../components/Card";
<<<<<<< HEAD
import FormCard from "../../../../components/FormCard";
=======
import Input from "../../../../components/Inputs/Input";
import CheckboxInput from "../../../../components/Inputs/CheckboxInput";
import RadioInput from "../../../../components/Inputs/RadioInput";
>>>>>>> 2dfaec07
import { Screen } from "../../../../components/Screen";
import LinearProgress from "../../../../components/LinearProgress";
import CardFooter from "../../../../components/CardFooter";

const QuickReport = () => {
  const [selectedRadioValue, setSelectedRadioValue] = useState("rural");

  return (
    <Screen preset="auto" backgroundColor="white" contentContainerStyle={{ gap: 20 }}>
      <Text>Quick Report</Text>
      <Card>
        <Typography
          preset="heading"
          color="$red10"
          marginBottom="$sm"
          numberOfLines={1}
          style={{ backgroundColor: "yellow" }}
        >
          Hello from typographyHello from typographyHello from typographyHello from typographyHello
          from typographyHello from typographyHello from typography
        </Typography>
        <Typography>
          Hello from typographyHello from typographyHello from typographyHello from typographyHello
          from typographyHello from typographyHello from typography
        </Typography>
      </Card>
      <Card padding="$md">
        <Typography>Card component</Typography>
        <CardFooter text="Card footer" action={() => console.log("card footer")} marginTop="$sm" />
      </Card>
      <Stack padding="$sm" gap="$xs">
        <Typography preset="heading">Button</Typography>

        <Stack gap="$xs">
          <Typography preset="subheading">Default</Typography>
          <Button onPress={() => console.log("filled")}>Filled</Button>
          <Button preset="outlined" onPress={() => console.log("outlined")}>
            Outlined
          </Button>
          <Button preset="red" onPress={() => console.log("Danger")}>
            Danger
          </Button>
          <Button preset="chromeless" onPress={() => console.log("Chromeless")}>
            Danger
          </Button>
        </Stack>
        <Stack gap="$xs">
          <Typography preset="subheading">Disabled</Typography>
          <Button disabled onPress={() => console.log("filled")}>
            Filled
          </Button>
          <Button disabled preset="outlined" onPress={() => console.log("outlined")}>
            Outlined
          </Button>
          <Button disabled preset="red" onPress={() => console.log("Danger")}>
            Danger
          </Button>
          <Button disabled preset="chromeless" onPress={() => console.log("Chromeless")}>
            Danger
          </Button>
        </Stack>
        <Stack gap="$xs">
          <Typography preset="subheading">With Icons</Typography>
          <Button
            icon={<Icon size={24} icon="chevronLeft" color="white" />}
            iconAfter={<Icon size={24} icon="chevronRight" color="white" />}
            onPress={() => console.log("filled")}
          >
            Filled
          </Button>
          <Button
            icon={<Icon size={24} icon="chevronLeft" color="purple" />}
            iconAfter={<Icon size={24} icon="chevronRight" color="purple" />}
            preset="outlined"
            onPress={() => console.log("outlined")}
          >
            Outlined
          </Button>
          <Button
            icon={<Icon size={24} icon="chevronLeft" color="white" />}
            iconAfter={<Icon size={24} icon="chevronRight" color="white" />}
            preset="red"
            onPress={() => console.log("Danger")}
          >
            Danger
          </Button>
          <Button
            icon={<Icon size={24} icon="chevronLeft" color="purple" />}
            iconAfter={<Icon size={24} icon="chevronRight" color="purple" />}
            preset="chromeless"
            onPress={() => console.log("Chromeless")}
          >
            Danger
          </Button>
        </Stack>
        <Stack gap="$xs" padding="$sm">
          <Typography preset="subheading">Select</Typography>
          <Select options={regionData} placeholder="Select option" defaultValue={"West"} />
          <Select options={countryData} placeholder="Select option" />
        </Stack>

        <Stack padding="$sm" gap="$xs" backgroundColor="white">
          <Typography preset="heading">Badge</Typography>
          <Badge> Not started </Badge>
          <Badge preset="success"> Success </Badge>
          <Badge preset="warning"> In progress </Badge>
          <Badge preset="danger"> Red badge</Badge>
        </Stack>

        <Stack padding="$sm" gap="$xs" backgroundColor="white">
          <Typography preset="heading">LinearProgress</Typography>
          <LinearProgress total={5} current={1}></LinearProgress>
          <LinearProgress total={5} current={2}></LinearProgress>
          <LinearProgress total={5} current={3}></LinearProgress>
          <LinearProgress total={5} current={4}></LinearProgress>
          <LinearProgress total={5} current={5}></LinearProgress>
        </Stack>
      </Stack>

<<<<<<< HEAD
      <Stack padding="$sm" gap="$xs">
        <Typography preset="heading">FormCard</Typography>
        <FormCard
          header={"A-Opening"}
          footer={"0/33 questions"}
          badgeProps={{
            children: "Not started",
          }}
          action={() => {
            console.log("FormCard");
          }}
        ></FormCard>
        <FormCard
          header={"A-Opening"}
          footer={"0/33 questions"}
          subHeader={"Available in RO, BG, EN"}
          badgeProps={{
            children: "Great work",
            preset: "success",
          }}
          action={() => {
            console.log("FormCard");
          }}
        ></FormCard>
=======
      {/* inputs */}
      <Stack padding="$sm" gap="$xs" marginTop="$md" backgroundColor="white">
        <Typography preset="heading">Inputs</Typography>
        <Typography preset="subheading">Text/Numeric</Typography>
        <Input type="text" />
        <Input type="numeric" />

        <Typography preset="subheading">Checkbox</Typography>
        <CheckboxInput id="1" label="hello" />
        <CheckboxInput id="2" label="hello2" defaultChecked />

        <Typography preset="subheading">Radio buttons</Typography>
        <RadioGroup
          gap="$sm"
          defaultValue={selectedRadioValue}
          onValueChange={(value) => setSelectedRadioValue(value)}
        >
          <RadioInput id="10" value="rural" label="Rural" selectedValue={selectedRadioValue} />
          <RadioInput id="20" value="urban" label="Urban" selectedValue={selectedRadioValue} />
          <RadioInput
            id="30"
            value="not-known"
            label="Not known"
            selectedValue={selectedRadioValue}
          />
        </RadioGroup>
>>>>>>> 2dfaec07
      </Stack>
    </Screen>
  );
};

const regionData = [
  { id: 1, value: "North" },
  { id: 2, value: "North-West" },
  { id: 3, value: "North-East" },
  { id: 4, value: "West" },
  { id: 5, value: "East" },
  { id: 6, value: "South-West" },
  { id: 7, value: "South" },
];

const countryData = [
  { id: 3, value: "Russia" },
  { id: 4, value: "France" },
  { id: 5, value: "China" },
  { id: 6, value: "Brazil" },
  { id: 7, value: "Australia" },
];

export default QuickReport;<|MERGE_RESOLUTION|>--- conflicted
+++ resolved
@@ -8,13 +8,10 @@
 import Badge from "../../../../components/Badge";
 
 import Card from "../../../../components/Card";
-<<<<<<< HEAD
-import FormCard from "../../../../components/FormCard";
-=======
 import Input from "../../../../components/Inputs/Input";
 import CheckboxInput from "../../../../components/Inputs/CheckboxInput";
 import RadioInput from "../../../../components/Inputs/RadioInput";
->>>>>>> 2dfaec07
+import FormCard from "../../../../components/FormCard";
 import { Screen } from "../../../../components/Screen";
 import LinearProgress from "../../../../components/LinearProgress";
 import CardFooter from "../../../../components/CardFooter";
@@ -134,32 +131,6 @@
         </Stack>
       </Stack>
 
-<<<<<<< HEAD
-      <Stack padding="$sm" gap="$xs">
-        <Typography preset="heading">FormCard</Typography>
-        <FormCard
-          header={"A-Opening"}
-          footer={"0/33 questions"}
-          badgeProps={{
-            children: "Not started",
-          }}
-          action={() => {
-            console.log("FormCard");
-          }}
-        ></FormCard>
-        <FormCard
-          header={"A-Opening"}
-          footer={"0/33 questions"}
-          subHeader={"Available in RO, BG, EN"}
-          badgeProps={{
-            children: "Great work",
-            preset: "success",
-          }}
-          action={() => {
-            console.log("FormCard");
-          }}
-        ></FormCard>
-=======
       {/* inputs */}
       <Stack padding="$sm" gap="$xs" marginTop="$md" backgroundColor="white">
         <Typography preset="heading">Inputs</Typography>
@@ -186,7 +157,32 @@
             selectedValue={selectedRadioValue}
           />
         </RadioGroup>
->>>>>>> 2dfaec07
+      </Stack>
+
+      <Stack padding="$sm" gap="$xs">
+        <Typography preset="heading">FormCard</Typography>
+        <FormCard
+          header={"A-Opening"}
+          footer={"0/33 questions"}
+          badgeProps={{
+            children: "Not started",
+          }}
+          action={() => {
+            console.log("FormCard");
+          }}
+        ></FormCard>
+        <FormCard
+          header={"A-Opening"}
+          footer={"0/33 questions"}
+          subHeader={"Available in RO, BG, EN"}
+          badgeProps={{
+            children: "Great work",
+            preset: "success",
+          }}
+          action={() => {
+            console.log("FormCard");
+          }}
+        ></FormCard>
       </Stack>
     </Screen>
   );
