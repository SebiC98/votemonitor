import React from "react";
import { ScrollView, Text } from "react-native";
import { Typography } from "../../../../components/Typography";
import { Stack } from "tamagui";
<<<<<<< HEAD
import Select from "../../../../components/Select";
=======
import Button from "../../../../components/Button";
import { Icon } from "../../../../components/Icon";
import Badge from "../../../../components/Badge";

>>>>>>> f12fb0ec
import Card from "../../../../components/Card";

const QuickReport = () => {
  return (
    <ScrollView>
      <Text>Quick Report</Text>

      <Card>
        <Typography
          preset="heading"
          color="$red10"
          marginBottom="$sm"
          numberOfLines={1}
          style={{ backgroundColor: "yellow" }}
        >
          Hello from typographyHello from typographyHello from typographyHello from typographyHello
          from typographyHello from typographyHello from typography
        </Typography>
        <Typography>
          Hello from typographyHello from typographyHello from typographyHello from typographyHello
          from typographyHello from typographyHello from typography
        </Typography>
      </Card>
      <Stack padding="$sm" gap="$xs">
        <Typography preset="heading">Button</Typography>

        <Stack gap="$xs">
          <Typography preset="subheading">Default</Typography>
          <Button onPress={() => console.log("filled")}>Filled</Button>
          <Button preset="outlined" onPress={() => console.log("outlined")}>
            Outlined
          </Button>
          <Button preset="red" onPress={() => console.log("Danger")}>
            Danger
          </Button>
          <Button preset="chromeless" onPress={() => console.log("Chromeless")}>
            Danger
          </Button>
        </Stack>
        <Stack gap="$xs">
          <Typography preset="subheading">Disabled</Typography>
          <Button disabled onPress={() => console.log("filled")}>
            Filled
          </Button>
          <Button disabled preset="outlined" onPress={() => console.log("outlined")}>
            Outlined
          </Button>
          <Button disabled preset="red" onPress={() => console.log("Danger")}>
            Danger
          </Button>
          <Button disabled preset="chromeless" onPress={() => console.log("Chromeless")}>
            Danger
          </Button>
        </Stack>
        <Stack gap="$xs">
          <Typography preset="subheading">With Icons</Typography>
          <Button
            icon={<Icon size={24} icon="chevronLeft" color="white" />}
            iconAfter={<Icon size={24} icon="chevronRight" color="white" />}
            onPress={() => console.log("filled")}
          >
            Filled
          </Button>
          <Button
            icon={<Icon size={24} icon="chevronLeft" color="purple" />}
            iconAfter={<Icon size={24} icon="chevronRight" color="purple" />}
            preset="outlined"
            onPress={() => console.log("outlined")}
          >
            Outlined
          </Button>
          <Button
            icon={<Icon size={24} icon="chevronLeft" color="white" />}
            iconAfter={<Icon size={24} icon="chevronRight" color="white" />}
            preset="red"
            onPress={() => console.log("Danger")}
          >
            Danger
          </Button>
          <Button
            icon={<Icon size={24} icon="chevronLeft" color="purple" />}
            iconAfter={<Icon size={24} icon="chevronRight" color="purple" />}
            preset="chromeless"
            onPress={() => console.log("Chromeless")}
          >
            Danger
          </Button>
        </Stack>
      </Stack>

      <Stack padding="$sm" gap="$xs" backgroundColor="white">
        <Typography preset="heading">Badge</Typography>
        <Badge> Not started </Badge>
        <Badge preset="success"> Success </Badge>
        <Badge preset="warning"> In progress </Badge>
        <Badge preset="danger"> Red badge</Badge>
      </Stack>
<<<<<<< HEAD
      <Card gap="$xs" padding="$sm">
        <Typography preset="subheading">Select</Typography>
        <Select
          options={regionData}
          placeholder="Select option"
          defaultValue={"West"}
        />
        <Select options={countryData} placeholder="Select option" />
      </Card>
    </View>
=======
    </ScrollView>
>>>>>>> f12fb0ec
  );
};

const regionData = [
  { id: 1, value: "North" },
  { id: 2, value: "North-West" },
  { id: 3, value: "North-East" },
  { id: 4, value: "West" },
  { id: 5, value: "East" },
  { id: 6, value: "South-West" },
  { id: 7, value: "South" },
];

const countryData = [
  { id: 3, value: "Russia" },
  { id: 4, value: "France" },
  { id: 5, value: "China" },
  { id: 6, value: "Brazil" },
  { id: 7, value: "Australia" },
];

export default QuickReport;<|MERGE_RESOLUTION|>--- conflicted
+++ resolved
@@ -2,14 +2,11 @@
 import { ScrollView, Text } from "react-native";
 import { Typography } from "../../../../components/Typography";
 import { Stack } from "tamagui";
-<<<<<<< HEAD
 import Select from "../../../../components/Select";
-=======
 import Button from "../../../../components/Button";
 import { Icon } from "../../../../components/Icon";
 import Badge from "../../../../components/Badge";
 
->>>>>>> f12fb0ec
 import Card from "../../../../components/Card";
 
 const QuickReport = () => {
@@ -98,29 +95,21 @@
             Danger
           </Button>
         </Stack>
+        <Card gap="$xs" padding="$sm">
+          <Typography preset="subheading">Select</Typography>
+          <Select options={regionData} placeholder="Select option" defaultValue={"West"} />
+          <Select options={countryData} placeholder="Select option" />
+        </Card>
+
+        <Stack padding="$sm" gap="$xs" backgroundColor="white">
+          <Typography preset="heading">Badge</Typography>
+          <Badge> Not started </Badge>
+          <Badge preset="success"> Success </Badge>
+          <Badge preset="warning"> In progress </Badge>
+          <Badge preset="danger"> Red badge</Badge>
+        </Stack>
       </Stack>
-
-      <Stack padding="$sm" gap="$xs" backgroundColor="white">
-        <Typography preset="heading">Badge</Typography>
-        <Badge> Not started </Badge>
-        <Badge preset="success"> Success </Badge>
-        <Badge preset="warning"> In progress </Badge>
-        <Badge preset="danger"> Red badge</Badge>
-      </Stack>
-<<<<<<< HEAD
-      <Card gap="$xs" padding="$sm">
-        <Typography preset="subheading">Select</Typography>
-        <Select
-          options={regionData}
-          placeholder="Select option"
-          defaultValue={"West"}
-        />
-        <Select options={countryData} placeholder="Select option" />
-      </Card>
-    </View>
-=======
     </ScrollView>
->>>>>>> f12fb0ec
   );
 };
 
