import React from "react";
import { ScrollView, Text } from "react-native";
import { Typography } from "../../../../components/Typography";
import { Stack } from "tamagui";
import Button from "../../../../components/Button";
import { Icon } from "../../../../components/Icon";
import Card from "../../../../components/Card";

const QuickReport = () => {
  return (
    <ScrollView>
      <Text>Quick Report</Text>

<<<<<<< HEAD
      {/* example of using default spacing for padding */}
      <Stack backgroundColor="$purple5" padding="$sm">
        <Typography size="xl">Hello typo</Typography>
      </Stack>

=======
      <Card>
        <Typography
          preset="heading"
          color="$red10"
          marginBottom="$sm"
          numberOfLines={1}
          style={{ backgroundColor: "yellow" }}
        >
          Hello from typographyHello from typographyHello from typographyHello
          from typographyHello from typographyHello from typographyHello from
          typography
        </Typography>
        <Typography>
          Hello from typographyHello from typographyHello from typographyHello
          from typographyHello from typographyHello from typographyHello from
          typography
        </Typography>
      </Card>
>>>>>>> 13f69a53
      <Stack padding="$sm" gap="$xs">
        <Typography preset="heading">Button</Typography>

        <Stack gap="$xs">
          <Typography preset="subheading">Default</Typography>
          <Button onPress={() => console.log("filled")}>Filled</Button>
          <Button preset="outlined" onPress={() => console.log("outlined")}>
            Outlined
          </Button>
          <Button preset="red" onPress={() => console.log("Danger")}>
            Danger
          </Button>
          <Button preset="chromeless" onPress={() => console.log("Chromeless")}>
            Danger
          </Button>
        </Stack>

        {/* disabled buttons */}
        <Stack gap="$xs">
          <Typography preset="subheading">Disabled</Typography>
          <Button disabled onPress={() => console.log("filled")}>
            Filled
          </Button>
          <Button disabled preset="outlined" onPress={() => console.log("outlined")}>
            Outlined
          </Button>
          <Button disabled preset="red" onPress={() => console.log("Danger")}>
            Danger
          </Button>
          <Button disabled preset="chromeless" onPress={() => console.log("Chromeless")}>
            Danger
          </Button>
        </Stack>
        <Stack gap="$xs">
          <Typography preset="subheading">With Icons</Typography>
          <Button
            icon={<Icon size={24} icon="chevronLeft" color="white" />}
            iconAfter={<Icon size={24} icon="chevronRight" color="white" />}
            onPress={() => console.log("filled")}
          >
            Filled
          </Button>
          <Button
            icon={<Icon size={24} icon="chevronLeft" color="purple" />}
            iconAfter={<Icon size={24} icon="chevronRight" color="purple" />}
            preset="outlined"
            onPress={() => console.log("outlined")}
          >
            Outlined
          </Button>
          <Button
            icon={<Icon size={24} icon="chevronLeft" color="white" />}
            iconAfter={<Icon size={24} icon="chevronRight" color="white" />}
            preset="red"
            onPress={() => console.log("Danger")}
          >
            Danger
          </Button>
          <Button
            icon={<Icon size={24} icon="chevronLeft" color="purple" />}
            iconAfter={<Icon size={24} icon="chevronRight" color="purple" />}
            preset="chromeless"
            onPress={() => console.log("Chromeless")}
          >
            Danger
          </Button>
        </Stack>
      </Stack>
    </ScrollView>
  );
};

export default QuickReport;<|MERGE_RESOLUTION|>--- conflicted
+++ resolved
@@ -11,13 +11,6 @@
     <ScrollView>
       <Text>Quick Report</Text>
 
-<<<<<<< HEAD
-      {/* example of using default spacing for padding */}
-      <Stack backgroundColor="$purple5" padding="$sm">
-        <Typography size="xl">Hello typo</Typography>
-      </Stack>
-
-=======
       <Card>
         <Typography
           preset="heading"
@@ -26,17 +19,14 @@
           numberOfLines={1}
           style={{ backgroundColor: "yellow" }}
         >
-          Hello from typographyHello from typographyHello from typographyHello
-          from typographyHello from typographyHello from typographyHello from
-          typography
+          Hello from typographyHello from typographyHello from typographyHello from typographyHello
+          from typographyHello from typographyHello from typography
         </Typography>
         <Typography>
-          Hello from typographyHello from typographyHello from typographyHello
-          from typographyHello from typographyHello from typographyHello from
-          typography
+          Hello from typographyHello from typographyHello from typographyHello from typographyHello
+          from typographyHello from typographyHello from typography
         </Typography>
       </Card>
->>>>>>> 13f69a53
       <Stack padding="$sm" gap="$xs">
         <Typography preset="heading">Button</Typography>
 
