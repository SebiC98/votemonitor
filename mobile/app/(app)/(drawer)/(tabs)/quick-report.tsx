<<<<<<< HEAD
import React, { useState } from "react";
import { ScrollView, Text } from "react-native";
import { Typography } from "../../../../components/Typography";
import { RadioGroup, Stack } from "tamagui";
=======
import React from "react";
import { Text } from "react-native";
import { Typography } from "../../../../components/Typography";
import { Stack } from "tamagui";
import Select from "../../../../components/Select";
>>>>>>> cbdcf348
import Button from "../../../../components/Button";
import { Icon } from "../../../../components/Icon";
import Badge from "../../../../components/Badge";

import Card from "../../../../components/Card";
<<<<<<< HEAD
import Input from "../../../../components/Inputs/Input";
import CheckboxInput from "../../../../components/Inputs/CheckboxInput";
import RadioInput from "../../../../components/Inputs/RadioInput";
=======
import { Screen } from "../../../../components/Screen";
>>>>>>> cbdcf348

const QuickReport = () => {
  const [selectedRadioValue, setSelectedRadioValue] = useState("rural");

  return (
    <Screen preset="auto" backgroundColor="white" contentContainerStyle={{ gap: 20 }}>
      <Text>Quick Report</Text>
      <Card>
        <Typography
          preset="heading"
          color="$red10"
          marginBottom="$sm"
          numberOfLines={1}
          style={{ backgroundColor: "yellow" }}
        >
          Hello from typographyHello from typographyHello from typographyHello from typographyHello
          from typographyHello from typographyHello from typography
        </Typography>
        <Typography>
          Hello from typographyHello from typographyHello from typographyHello from typographyHello
          from typographyHello from typographyHello from typography
        </Typography>
      </Card>
      <Stack padding="$sm" gap="$xs">
        <Typography preset="heading">Button</Typography>

        <Stack gap="$xs">
          <Typography preset="subheading">Default</Typography>
          <Button onPress={() => console.log("filled")}>Filled</Button>
          <Button preset="outlined" onPress={() => console.log("outlined")}>
            Outlined
          </Button>
          <Button preset="red" onPress={() => console.log("Danger")}>
            Danger
          </Button>
          <Button preset="chromeless" onPress={() => console.log("Chromeless")}>
            Danger
          </Button>
        </Stack>
        <Stack gap="$xs">
          <Typography preset="subheading">Disabled</Typography>
          <Button disabled onPress={() => console.log("filled")}>
            Filled
          </Button>
          <Button disabled preset="outlined" onPress={() => console.log("outlined")}>
            Outlined
          </Button>
          <Button disabled preset="red" onPress={() => console.log("Danger")}>
            Danger
          </Button>
          <Button disabled preset="chromeless" onPress={() => console.log("Chromeless")}>
            Danger
          </Button>
        </Stack>
        <Stack gap="$xs">
          <Typography preset="subheading">With Icons</Typography>
          <Button
            icon={<Icon size={24} icon="chevronLeft" color="white" />}
            iconAfter={<Icon size={24} icon="chevronRight" color="white" />}
            onPress={() => console.log("filled")}
          >
            Filled
          </Button>
          <Button
            icon={<Icon size={24} icon="chevronLeft" color="purple" />}
            iconAfter={<Icon size={24} icon="chevronRight" color="purple" />}
            preset="outlined"
            onPress={() => console.log("outlined")}
          >
            Outlined
          </Button>
          <Button
            icon={<Icon size={24} icon="chevronLeft" color="white" />}
            iconAfter={<Icon size={24} icon="chevronRight" color="white" />}
            preset="red"
            onPress={() => console.log("Danger")}
          >
            Danger
          </Button>
          <Button
            icon={<Icon size={24} icon="chevronLeft" color="purple" />}
            iconAfter={<Icon size={24} icon="chevronRight" color="purple" />}
            preset="chromeless"
            onPress={() => console.log("Chromeless")}
          >
            Danger
          </Button>
        </Stack>
        <Stack gap="$xs" padding="$sm">
          <Typography preset="subheading">Select</Typography>
          <Select options={regionData} placeholder="Select option" defaultValue={"West"} />
          <Select options={countryData} placeholder="Select option" />
        </Stack>

        <Stack padding="$sm" gap="$xs" backgroundColor="white">
          <Typography preset="heading">Badge</Typography>
          <Badge> Not started </Badge>
          <Badge preset="success"> Success </Badge>
          <Badge preset="warning"> In progress </Badge>
          <Badge preset="danger"> Red badge</Badge>
        </Stack>
      </Stack>
<<<<<<< HEAD

      {/* inputs */}
      <Stack padding="$sm" gap="$xs" marginTop="$md" backgroundColor="white">
        <Typography preset="heading">Inputs</Typography>
        <Typography preset="subheading">Text</Typography>
        <Input />
        <Typography preset="subheading">Checkbox</Typography>
        <CheckboxInput label="hello" id="1" />
        <CheckboxInput label="hello2" id="2" />
        <Typography preset="subheading">Radio buttons</Typography>
        <RadioGroup
          gap="$sm"
          defaultValue={selectedRadioValue}
          onValueChange={(value) => setSelectedRadioValue(value)}
        >
          <RadioInput id="10" value="rural" label="Rural" selectedValue={selectedRadioValue} />
          <RadioInput id="20" value="urban" label="Urban" selectedValue={selectedRadioValue} />
          <RadioInput
            id="30"
            value="not-known"
            label="Not known"
            selectedValue={selectedRadioValue}
          />
        </RadioGroup>
      </Stack>
    </ScrollView>
=======
    </Screen>
>>>>>>> cbdcf348
  );
};

const regionData = [
  { id: 1, value: "North" },
  { id: 2, value: "North-West" },
  { id: 3, value: "North-East" },
  { id: 4, value: "West" },
  { id: 5, value: "East" },
  { id: 6, value: "South-West" },
  { id: 7, value: "South" },
];

const countryData = [
  { id: 3, value: "Russia" },
  { id: 4, value: "France" },
  { id: 5, value: "China" },
  { id: 6, value: "Brazil" },
  { id: 7, value: "Australia" },
];

export default QuickReport;<|MERGE_RESOLUTION|>--- conflicted
+++ resolved
@@ -1,27 +1,17 @@
-<<<<<<< HEAD
 import React, { useState } from "react";
-import { ScrollView, Text } from "react-native";
+import { Text } from "react-native";
 import { Typography } from "../../../../components/Typography";
 import { RadioGroup, Stack } from "tamagui";
-=======
-import React from "react";
-import { Text } from "react-native";
-import { Typography } from "../../../../components/Typography";
-import { Stack } from "tamagui";
 import Select from "../../../../components/Select";
->>>>>>> cbdcf348
 import Button from "../../../../components/Button";
 import { Icon } from "../../../../components/Icon";
 import Badge from "../../../../components/Badge";
 
 import Card from "../../../../components/Card";
-<<<<<<< HEAD
 import Input from "../../../../components/Inputs/Input";
 import CheckboxInput from "../../../../components/Inputs/CheckboxInput";
 import RadioInput from "../../../../components/Inputs/RadioInput";
-=======
 import { Screen } from "../../../../components/Screen";
->>>>>>> cbdcf348
 
 const QuickReport = () => {
   const [selectedRadioValue, setSelectedRadioValue] = useState("rural");
@@ -124,7 +114,6 @@
           <Badge preset="danger"> Red badge</Badge>
         </Stack>
       </Stack>
-<<<<<<< HEAD
 
       {/* inputs */}
       <Stack padding="$sm" gap="$xs" marginTop="$md" backgroundColor="white">
@@ -150,10 +139,7 @@
           />
         </RadioGroup>
       </Stack>
-    </ScrollView>
-=======
     </Screen>
->>>>>>> cbdcf348
   );
 };
 
