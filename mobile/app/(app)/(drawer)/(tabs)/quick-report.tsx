import React from "react";
import { Text } from "react-native";
import { Typography } from "../../../../components/Typography";
import { Stack } from "tamagui";
import Select from "../../../../components/Select";
import Button from "../../../../components/Button";
import { Icon } from "../../../../components/Icon";
import Badge from "../../../../components/Badge";

import Card from "../../../../components/Card";
<<<<<<< HEAD
import FormCard from "../../../../components/FormCard";
=======
import { Screen } from "../../../../components/Screen";
>>>>>>> 892a5a7b

const QuickReport = () => {
  return (
    <Screen preset="auto" backgroundColor="white" contentContainerStyle={{ gap: 20 }}>
      <Text>Quick Report</Text>
      <Card>
        <Typography
          preset="heading"
          color="$red10"
          marginBottom="$sm"
          numberOfLines={1}
          style={{ backgroundColor: "yellow" }}
        >
          Hello from typographyHello from typographyHello from typographyHello from typographyHello
          from typographyHello from typographyHello from typography
        </Typography>
        <Typography>
          Hello from typographyHello from typographyHello from typographyHello from typographyHello
          from typographyHello from typographyHello from typography
        </Typography>
      </Card>
      <Stack padding="$sm" gap="$xs">
        <Typography preset="heading">Button</Typography>

        <Stack gap="$xs">
          <Typography preset="subheading">Default</Typography>
          <Button onPress={() => console.log("filled")}>Filled</Button>
          <Button preset="outlined" onPress={() => console.log("outlined")}>
            Outlined
          </Button>
          <Button preset="red" onPress={() => console.log("Danger")}>
            Danger
          </Button>
          <Button preset="chromeless" onPress={() => console.log("Chromeless")}>
            Danger
          </Button>
        </Stack>
        <Stack gap="$xs">
          <Typography preset="subheading">Disabled</Typography>
          <Button disabled onPress={() => console.log("filled")}>
            Filled
          </Button>
          <Button disabled preset="outlined" onPress={() => console.log("outlined")}>
            Outlined
          </Button>
          <Button disabled preset="red" onPress={() => console.log("Danger")}>
            Danger
          </Button>
          <Button disabled preset="chromeless" onPress={() => console.log("Chromeless")}>
            Danger
          </Button>
        </Stack>
        <Stack gap="$xs">
          <Typography preset="subheading">With Icons</Typography>
          <Button
            icon={<Icon size={24} icon="chevronLeft" color="white" />}
            iconAfter={<Icon size={24} icon="chevronRight" color="white" />}
            onPress={() => console.log("filled")}
          >
            Filled
          </Button>
          <Button
            icon={<Icon size={24} icon="chevronLeft" color="purple" />}
            iconAfter={<Icon size={24} icon="chevronRight" color="purple" />}
            preset="outlined"
            onPress={() => console.log("outlined")}
          >
            Outlined
          </Button>
          <Button
            icon={<Icon size={24} icon="chevronLeft" color="white" />}
            iconAfter={<Icon size={24} icon="chevronRight" color="white" />}
            preset="red"
            onPress={() => console.log("Danger")}
          >
            Danger
          </Button>
          <Button
            icon={<Icon size={24} icon="chevronLeft" color="purple" />}
            iconAfter={<Icon size={24} icon="chevronRight" color="purple" />}
            preset="chromeless"
            onPress={() => console.log("Chromeless")}
          >
            Danger
          </Button>
        </Stack>
        <Card gap="$xs" padding="$sm">
          <Typography preset="subheading">Select</Typography>
          <Select options={regionData} placeholder="Select option" defaultValue={"West"} />
          <Select options={countryData} placeholder="Select option" />
        </Card>

        <Stack padding="$sm" gap="$xs" backgroundColor="white">
          <Typography preset="heading">Badge</Typography>
          <Badge> Not started </Badge>
          <Badge preset="success"> Success </Badge>
          <Badge preset="warning"> In progress </Badge>
          <Badge preset="danger"> Red badge</Badge>
        </Stack>
      </Stack>
<<<<<<< HEAD

      <Stack padding="$sm" gap="$xs">
        <Typography preset="heading">FormCard</Typography>
        <FormCard header={"A-Opening"} footer={"0/33 questions"}></FormCard>
        <FormCard
          header={"A-Opening"}
          footer={"0/33 questions"}
          subHeader={"Available in RO, BG, EN"}
          badgePreset="success"
        ></FormCard>
      </Stack>
    </ScrollView>
=======
    </Screen>
>>>>>>> 892a5a7b
  );
};

const regionData = [
  { id: 1, value: "North" },
  { id: 2, value: "North-West" },
  { id: 3, value: "North-East" },
  { id: 4, value: "West" },
  { id: 5, value: "East" },
  { id: 6, value: "South-West" },
  { id: 7, value: "South" },
];

const countryData = [
  { id: 3, value: "Russia" },
  { id: 4, value: "France" },
  { id: 5, value: "China" },
  { id: 6, value: "Brazil" },
  { id: 7, value: "Australia" },
];

export default QuickReport;<|MERGE_RESOLUTION|>--- conflicted
+++ resolved
@@ -8,11 +8,8 @@
 import Badge from "../../../../components/Badge";
 
 import Card from "../../../../components/Card";
-<<<<<<< HEAD
 import FormCard from "../../../../components/FormCard";
-=======
 import { Screen } from "../../../../components/Screen";
->>>>>>> 892a5a7b
 
 const QuickReport = () => {
   return (
@@ -113,7 +110,6 @@
           <Badge preset="danger"> Red badge</Badge>
         </Stack>
       </Stack>
-<<<<<<< HEAD
 
       <Stack padding="$sm" gap="$xs">
         <Typography preset="heading">FormCard</Typography>
@@ -126,9 +122,6 @@
         ></FormCard>
       </Stack>
     </ScrollView>
-=======
-    </Screen>
->>>>>>> 892a5a7b
   );
 };
 
