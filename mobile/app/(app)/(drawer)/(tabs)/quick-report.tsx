--- conflicted
+++ resolved
@@ -14,12 +14,9 @@
 import { Screen } from "../../../../components/Screen";
 import LinearProgress from "../../../../components/LinearProgress";
 import CardFooter from "../../../../components/CardFooter";
-<<<<<<< HEAD
-import CircularProgress from "../../../../components/CircularProgress";
-=======
 import { RatingInput } from "../../../../components/Inputs/RatingInput";
 import { DateInput } from "../../../../components/Inputs/DateInput";
->>>>>>> 7db2e4f5
+import CircularProgress from "../../../../components/CircularProgress";
 
 const QuickReport = () => {
   const [selectedRadioValue, setSelectedRadioValue] = useState("rural");
@@ -181,10 +178,25 @@
           preset="outlined"
           style={{ marginBottom: 20 }}
           onPress={() => {
-            setProgress((prevProgress) => (prevProgress + 10) % 110);
+            setProgress((prevProgress) => {
+              const newProgress = prevProgress + 10;
+              return newProgress <= 360 ? newProgress : 360;
+            });
           }}
         >
-          Progress
+          Progress 10%
+        </Button>
+        <Button
+          preset="outlined"
+          style={{ marginBottom: 20 }}
+          onPress={() => {
+            setProgress((prevProgress) => {
+              const newProgress = prevProgress + 45;
+              return newProgress <= 360 ? newProgress : 360;
+            });
+          }}
+        >
+          Progress 45%
         </Button>
         <CircularProgress progress={progress}></CircularProgress>
       </Stack>
