--- conflicted
+++ resolved
@@ -8,11 +8,8 @@
 import Badge from "../../../../components/Badge";
 
 import Card from "../../../../components/Card";
-<<<<<<< HEAD
+import { Screen } from "../../../../components/Screen";
 import { LinearProgress } from "../../../../components/LinearProgress";
-=======
-import { Screen } from "../../../../components/Screen";
->>>>>>> 892a5a7b
 
 const QuickReport = () => {
   return (
@@ -99,14 +96,6 @@
             Danger
           </Button>
         </Stack>
-<<<<<<< HEAD
-
-        <LinearProgress total={5} current={1}></LinearProgress>
-        <LinearProgress total={5} current={2}></LinearProgress>
-        <LinearProgress total={5} current={3}></LinearProgress>
-        <LinearProgress total={5} current={4}></LinearProgress>
-        <LinearProgress total={5} current={5}></LinearProgress>
-=======
         <Card gap="$xs" padding="$sm">
           <Typography preset="subheading">Select</Typography>
           <Select options={regionData} placeholder="Select option" defaultValue={"West"} />
@@ -120,7 +109,12 @@
           <Badge preset="warning"> In progress </Badge>
           <Badge preset="danger"> Red badge</Badge>
         </Stack>
->>>>>>> 892a5a7b
+
+        <LinearProgress total={5} current={1}></LinearProgress>
+        <LinearProgress total={5} current={2}></LinearProgress>
+        <LinearProgress total={5} current={3}></LinearProgress>
+        <LinearProgress total={5} current={4}></LinearProgress>
+        <LinearProgress total={5} current={5}></LinearProgress>
       </Stack>
     </Screen>
   );
