<<<<<<< HEAD
import { View, Text } from "react-native";
import { useAuth } from "../../../../hooks/useAuth";
import OfflinePersistComponentExample from "../../../../components/OfflinePersistComponentExample";
import { StatusBar } from "react-native";
import { Button, XStack, YStack } from "tamagui";
import { router } from "expo-router";
import SelectPollingStation from "../../../../components/SelectPollingStation";
import { Typography } from "../../../../components/Typography";
import TimeSelect from "../../../../components/TimeSelect";
import Card from "../../../../components/Card";
=======
import { router } from "expo-router";
import * as ReactotronCommands from "../../../../helpers/reactotron-custom-commands";
import { Screen } from "../../../../components/Screen";
import { useUserData } from "../../../../contexts/user/UserContext.provider";
import { Typography } from "../../../../components/Typography";
import Button from "../../../../components/Button";
import { Card, Stack, Text, XStack, YStack } from "tamagui";
import { Icon } from "../../../../components/Icon";
import { Dimensions, ViewStyle } from "react-native";
import { ListView } from "../../../../components/ListView";

ReactotronCommands.default();

const MissingElectionRounds = () => (
  <Screen preset="fixed">
    <Stack height="100%" backgroundColor="white" justifyContent="center" alignItems="center">
      <YStack width={312} alignItems="center">
        <Icon icon="peopleAddingVote" marginBottom="$md" />
        <Typography preset="subheading" textAlign="center" marginBottom="$xxxs">
          No election event to observe yet
        </Typography>
        <Typography preset="body1" textAlign="center" color="$gray5">
          You will be able to use the app once you will be assigned to an election event by your
          organization
        </Typography>
      </YStack>
    </Stack>
  </Screen>
);

const MissingVisits = () => (
  <Screen preset="fixed">
    <Stack height="100%" backgroundColor="white" justifyContent="center" alignItems="center">
      <YStack width={312} alignItems="center" gap="$md">
        <Icon icon="missingPollingStation" />
        <YStack gap="$xxxs">
          <Typography preset="subheading" textAlign="center">
            No visited polling stations yet
          </Typography>
          <Typography preset="body1" textAlign="center" color="$gray5">
            Start configuring your first polling station before completing observation forms.
          </Typography>
        </YStack>
        <Button
          preset="outlined"
          backgroundColor="white"
          width="100%"
          onPress={router.push.bind(null, "/polling-station-wizzard")}
        >
          Add your first polling station
        </Button>
      </YStack>
    </Stack>
  </Screen>
);

const MyVisitsSection = () => {
  const { visits } = useUserData();
  return (
    <YStack elevation={1} paddingHorizontal="$md" paddingVertical={11} backgroundColor="white">
      <Text>{JSON.stringify(visits)}</Text>
    </YStack>
  );
};

type FormItemStatus = "not started" | "in progress" | "completed";

type FormListItem = {
  id: string;
  name: string;
  options: string;
  numberOfQuestions: number;
  numberOfCompletedQuestions: number;
  status: FormItemStatus;
};

// Function to generate a random status
function getRandomStatus(): FormItemStatus {
  const statuses = ["not started", "in progress", "completed"];
  const randomIndex = Math.floor(Math.random() * statuses.length);
  return statuses[randomIndex] as FormItemStatus;
}

// Generate an array of 25 elements
const formList: FormListItem[] = Array.from({ length: 25 }, (_, index) => ({
  id: `id_${index + 1}`,
  name: `Form ${index + 1}`,
  options: `Option ${index + 1}`,
  numberOfQuestions: Math.floor(Math.random() * 10) + 1,
  numberOfCompletedQuestions: Math.floor(Math.random() * 10),
  status: getRandomStatus(),
}));

const FormList = () => {
  return (
    <YStack gap="$xxs">
      <Typography>Flashlist</Typography>
      {/* To do validate the height of this list */}
      <YStack height={Dimensions.get("screen").height}>
        <ListView<FormListItem>
          data={formList}
          showsVerticalScrollIndicator={false}
          bounces={false}
          renderItem={({ item, index }) => (
            <Typography key={index}>{JSON.stringify(item)}</Typography>
          )}
          estimatedItemSize={100}
        />
      </YStack>
    </YStack>
  );
};
>>>>>>> 2a825068

const Index = () => {
  const { isAssignedToEllectionRound, visits } = useUserData();
  const { selectedPollingStation: _selectedPollingStation } = useUserData();
  //
  if (!isAssignedToEllectionRound) {
    return <MissingElectionRounds />;
  }

  if (visits.length === 0) {
    return <MissingVisits />;
  }

  return (
<<<<<<< HEAD
    <View style={{ gap: 20 }}>
      <StatusBar barStyle="light-content" />
      <SelectPollingStation />
      <XStack gap={8}>
        <Card flex={1}>
          <TimeSelect />
        </Card>
        <Card flex={1}>
          <TimeSelect />
        </Card>
      </XStack>

      <Text>Observation</Text>
      <OfflinePersistComponentExample></OfflinePersistComponentExample>
      <Button onPress={() => router.push("/polling-station-wizzard/1")}>
        Go To Polling station wizzard
      </Button>
      <Button onPress={() => router.push("/form-questionnaire/1")}>
        Go Form wizzard
      </Button>
      <Button onPress={() => router.push("/polling-station-questionnaire")}>
        Go To Polling Station Qustionnaire
      </Button>
      <Text onPress={signOut}>Logout</Text>
    </View>
=======
    <Screen
      preset="scroll"
      contentContainerStyle={$containerStyle}
      ScrollViewProps={{
        showsVerticalScrollIndicator: false,
        stickyHeaderIndices: [0],
        bounces: false,
      }}
    >
      <MyVisitsSection />
      <YStack paddingHorizontal="$md" gap="$lg">
        <YStack gap="$xxs">
          <XStack gap="$xxs">
            <Card flex={0.5}>
              <Typography>Time Card</Typography>
            </Card>
            <Card flex={0.5}>
              <Typography>Time Card</Typography>
            </Card>
          </XStack>
          <Card padding="$md">
            <Button onPress={() => router.push("/form-questionnaire/1")}>Go Form wizzard</Button>
          </Card>
        </YStack>
        <FormList />
      </YStack>
    </Screen>
>>>>>>> 2a825068
  );
};

const $containerStyle: ViewStyle = {
  gap: 20,
};

export default Index;<|MERGE_RESOLUTION|>--- conflicted
+++ resolved
@@ -1,15 +1,4 @@
-<<<<<<< HEAD
-import { View, Text } from "react-native";
-import { useAuth } from "../../../../hooks/useAuth";
-import OfflinePersistComponentExample from "../../../../components/OfflinePersistComponentExample";
-import { StatusBar } from "react-native";
-import { Button, XStack, YStack } from "tamagui";
-import { router } from "expo-router";
-import SelectPollingStation from "../../../../components/SelectPollingStation";
-import { Typography } from "../../../../components/Typography";
-import TimeSelect from "../../../../components/TimeSelect";
-import Card from "../../../../components/Card";
-=======
+import React from "react";
 import { router } from "expo-router";
 import * as ReactotronCommands from "../../../../helpers/reactotron-custom-commands";
 import { Screen } from "../../../../components/Screen";
@@ -122,7 +111,6 @@
     </YStack>
   );
 };
->>>>>>> 2a825068
 
 const Index = () => {
   const { isAssignedToEllectionRound, visits } = useUserData();
@@ -137,33 +125,6 @@
   }
 
   return (
-<<<<<<< HEAD
-    <View style={{ gap: 20 }}>
-      <StatusBar barStyle="light-content" />
-      <SelectPollingStation />
-      <XStack gap={8}>
-        <Card flex={1}>
-          <TimeSelect />
-        </Card>
-        <Card flex={1}>
-          <TimeSelect />
-        </Card>
-      </XStack>
-
-      <Text>Observation</Text>
-      <OfflinePersistComponentExample></OfflinePersistComponentExample>
-      <Button onPress={() => router.push("/polling-station-wizzard/1")}>
-        Go To Polling station wizzard
-      </Button>
-      <Button onPress={() => router.push("/form-questionnaire/1")}>
-        Go Form wizzard
-      </Button>
-      <Button onPress={() => router.push("/polling-station-questionnaire")}>
-        Go To Polling Station Qustionnaire
-      </Button>
-      <Text onPress={signOut}>Logout</Text>
-    </View>
-=======
     <Screen
       preset="scroll"
       contentContainerStyle={$containerStyle}
@@ -191,7 +152,6 @@
         <FormList />
       </YStack>
     </Screen>
->>>>>>> 2a825068
   );
 };
 
