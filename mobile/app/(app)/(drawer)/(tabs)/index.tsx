--- conflicted
+++ resolved
@@ -28,16 +28,6 @@
 
 const MissingVisits = () => (
   <Screen preset="fixed">
-<<<<<<< HEAD
-    <Typography>This will be the missing visited polling stations screen</Typography>
-    <Button
-      preset="outlined"
-      backgroundColor="white"
-      onPress={router.push.bind(null, "/polling-station-wizzard")}
-    >
-      Add your first polling station
-    </Button>
-=======
     <Stack height="100%" backgroundColor="white" justifyContent="center" alignItems="center">
       <YStack width={312} alignItems="center" gap="$md">
         <Icon icon="missingPollingStation" />
@@ -53,13 +43,12 @@
           preset="outlined"
           backgroundColor="white"
           width="100%"
-          onPress={router.push.bind(null, "/polling-station-wizzard/-1")}
+          onPress={router.push.bind(null, "/polling-station-wizzard")}
         >
           Add your first polling station
         </Button>
       </YStack>
     </Stack>
->>>>>>> c3c20e7a
   </Screen>
 );
 
