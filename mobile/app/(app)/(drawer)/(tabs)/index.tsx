--- conflicted
+++ resolved
@@ -1,7 +1,5 @@
-import { Text } from "react-native";
+import { Text , StatusBar } from "react-native";
 import { useAuth } from "../../../../hooks/useAuth";
-<<<<<<< HEAD
-import { StatusBar } from "react-native";
 import { Button } from "tamagui";
 import { router } from "expo-router";
 import {
@@ -11,12 +9,7 @@
   usePollingStationsNomenclatorQuery,
   usePollingStationsVisits,
 } from "../../../../services/queries.service";
-=======
-import OfflinePersistComponentExample from "../../../../components/OfflinePersistComponentExample";
-import { Button } from "tamagui";
-import { router } from "expo-router";
 import { Screen } from "../../../../components/Screen";
->>>>>>> 892a5a7b
 
 import * as ReactotronCommands from "../../../../helpers/reactotron-custom-commands";
 import { useMutation, useQueryClient } from "@tanstack/react-query";
@@ -24,6 +17,7 @@
   PollingStationInformationAPIPayload,
   upsertPollingStationGeneralInformation,
 } from "../../../../services/definitions.api";
+import React from "react";
 
 ReactotronCommands.default();
 const Index = () => {
@@ -34,9 +28,7 @@
   // const { data: visits } = usePollingStationsVisits(
   //   rounds ? rounds.electionRounds[0].id : ""
   // );
-  const {} = usePollingStationsNomenclatorQuery(
-    rounds ? rounds.electionRounds[0].id : ""
-  );
+  const {} = usePollingStationsNomenclatorQuery(rounds ? rounds.electionRounds[0].id : "");
 
   // const { data: station } = usePollingStationById(25902);
   // // Station ID: d3e6d2e9-0341-4dde-a58a-142a3f2dd19a
@@ -54,13 +46,7 @@
   const { mutate, error } = upsertPollingStationGeneralInformationMutation();
 
   return (
-<<<<<<< HEAD
-    <View style={{ gap: 20 }}>
-      <StatusBar barStyle="light-content" />
-=======
     <Screen preset="fixed" contentContainerStyle={{ gap: 20 }} safeAreaEdges={["top"]}>
-      <OfflinePersistComponentExample></OfflinePersistComponentExample>
->>>>>>> 892a5a7b
       <Button onPress={() => router.push("/polling-station-wizzard/1")}>
         Go To Polling station wizzard
       </Button>
@@ -69,12 +55,7 @@
         Go To Polling Station Qustionnaire
       </Button>
       <Text onPress={signOut}>Logout</Text>
-<<<<<<< HEAD
-      <Text onPress={() => update()}>Update</Text>
-    </View>
-=======
     </Screen>
->>>>>>> 892a5a7b
   );
 };
 
