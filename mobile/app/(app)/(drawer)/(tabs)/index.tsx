--- conflicted
+++ resolved
@@ -1,15 +1,7 @@
-<<<<<<< HEAD
-import { View } from "react-native";
-import { useAuth } from "../../../../hooks/useAuth";
-import OfflinePersistComponentExample from "../../../../components/OfflinePersistComponentExample";
-import { StatusBar } from "react-native";
-import { Button, Text } from "tamagui";
-=======
 import { View, Text, StatusBar } from "react-native";
 import { useAuth } from "../../../../hooks/useAuth";
 import OfflinePersistComponentExample from "../../../../components/OfflinePersistComponentExample";
 import { Button } from "tamagui";
->>>>>>> f12fb0ec
 import { router } from "expo-router";
 
 const Index = () => {
