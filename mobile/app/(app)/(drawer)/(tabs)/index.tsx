<<<<<<< HEAD
import React from "react";
import { router } from "expo-router";
import * as ReactotronCommands from "../../../../helpers/reactotron-custom-commands";
import { Screen } from "../../../../components/Screen";
import { useUserData } from "../../../../contexts/user/UserContext.provider";
import { Typography } from "../../../../components/Typography";
import Button from "../../../../components/Button";
import { Card, Stack, Text, XStack, YStack } from "tamagui";
import { Icon } from "../../../../components/Icon";
import { Dimensions, ViewStyle } from "react-native";
import { ListView } from "../../../../components/ListView";
import TimeSelect from "../../../../components/TimeSelect";
import CardFooter from "../../../../components/CardFooter";

ReactotronCommands.default();

const MissingElectionRounds = () => (
  <Screen preset="fixed">
    <Stack height="100%" backgroundColor="white" justifyContent="center" alignItems="center">
      <YStack width={312} alignItems="center">
        <Icon icon="peopleAddingVote" marginBottom="$md" />
        <Typography preset="subheading" textAlign="center" marginBottom="$xxxs">
          No election event to observe yet
        </Typography>
        <Typography preset="body1" textAlign="center" color="$gray5">
          You will be able to use the app once you will be assigned to an election event by your
          organization
        </Typography>
      </YStack>
    </Stack>
  </Screen>
);

const MissingVisits = () => (
  <Screen preset="fixed">
    <Stack height="100%" backgroundColor="white" justifyContent="center" alignItems="center">
      <YStack width={312} alignItems="center" gap="$md">
        <Icon icon="missingPollingStation" />
        <YStack gap="$xxxs">
          <Typography preset="subheading" textAlign="center">
            No visited polling stations yet
          </Typography>
          <Typography preset="body1" textAlign="center" color="$gray5">
            Start configuring your first polling station before completing observation forms.
          </Typography>
        </YStack>
        <Button
          preset="outlined"
          backgroundColor="white"
          width="100%"
          onPress={router.push.bind(null, "/polling-station-wizzard")}
        >
          Add your first polling station
        </Button>
      </YStack>
    </Stack>
  </Screen>
);

const MyVisitsSection = () => {
  const { visits } = useUserData();
  return (
    <YStack elevation={1} paddingHorizontal="$md" paddingVertical={11} backgroundColor="white">
      <Text>{JSON.stringify(visits)}</Text>
    </YStack>
  );
};

type FormItemStatus = "not started" | "in progress" | "completed";

type FormListItem = {
  id: string;
  name: string;
  options: string;
  numberOfQuestions: number;
  numberOfCompletedQuestions: number;
  status: FormItemStatus;
};

// Function to generate a random status
function getRandomStatus(): FormItemStatus {
  const statuses = ["not started", "in progress", "completed"];
  const randomIndex = Math.floor(Math.random() * statuses.length);
  return statuses[randomIndex] as FormItemStatus;
}

// Generate an array of 25 elements
const formList: FormListItem[] = Array.from({ length: 25 }, (_, index) => ({
  id: `id_${index + 1}`,
  name: `Form ${index + 1}`,
  options: `Option ${index + 1}`,
  numberOfQuestions: Math.floor(Math.random() * 10) + 1,
  numberOfCompletedQuestions: Math.floor(Math.random() * 10),
  status: getRandomStatus(),
}));

const FormList = () => {
  return (
    <YStack gap="$xxs">
      <Typography>Flashlist</Typography>
      {/* To do validate the height of this list */}
      <YStack height={Dimensions.get("screen").height}>
        <ListView<FormListItem>
          data={formList}
          showsVerticalScrollIndicator={false}
          bounces={false}
          renderItem={({ item, index }) => (
            <Typography key={index}>{JSON.stringify(item)}</Typography>
          )}
          estimatedItemSize={100}
        />
      </YStack>
    </YStack>
  );
};
=======
import { View } from "react-native";
import { useAuth } from "../../../../hooks/useAuth";
import OfflinePersistComponentExample from "../../../../components/OfflinePersistComponentExample";
import { StatusBar } from "react-native";
import { Button, Card, YStack, Text, XStack } from "tamagui";
import { router } from "expo-router";
import SelectPollingStation from "../../../../components/SelectPollingStation";
import { Typography } from "../../../../components/Typography";
import TimeSelect from "../../../../components/TimeSelect";
import PollingStationInfoDefault from "../../../../components/PollingStationInfoDefault";
import { Icon } from "../../../../components/Icon";
>>>>>>> 80b5f110

const Index = () => {
  const { isAssignedToEllectionRound, visits } = useUserData();
  const { selectedPollingStation: _selectedPollingStation } = useUserData();
  //
  if (!isAssignedToEllectionRound) {
    return <MissingElectionRounds />;
  }

  if (visits.length === 0) {
    return <MissingVisits />;
  }

  return (
<<<<<<< HEAD
    <Screen
      preset="scroll"
      contentContainerStyle={$containerStyle}
      ScrollViewProps={{
        showsVerticalScrollIndicator: false,
        stickyHeaderIndices: [0],
        bounces: false,
      }}
    >
      <MyVisitsSection />
      <YStack paddingHorizontal="$md" gap="$lg">
        <YStack gap="$xxs">
          <XStack gap="$xxs">
            <Card flex={0.5} paddingHorizontal="$md" paddingVertical="$xs">
              <TimeSelect type="arrival" />
            </Card>
            <Card flex={0.5} paddingHorizontal="$md" paddingVertical="$xs">
              <TimeSelect type="departure" />
            </Card>
          </XStack>
          <Card padding="$md">
            <CardFooter>
              <Typography>Polling station information</Typography>
            </CardFooter>
          </Card>
          <Card padding="$md">
            <Button onPress={() => router.push("/form-questionnaire/1")}>Go Form wizzard</Button>
          </Card>
        </YStack>
        <FormList />
      </YStack>
    </Screen>
=======
    <View style={{ gap: 20 }}>
      <StatusBar barStyle="light-content" />
      <SelectPollingStation />
      {/* time selection card */}
      <Card>
        <TimeSelect />
      </Card>
      {/* polling station info card */}
      <Card width="90%" padding="$5" backgroundColor="white">
        <PollingStationInfoDefault />
        <XStack
          alignItems="center"
          justifyContent="space-between"
          marginTop="$md"
        >
          <Text color="$gray7">Polling station information</Text>
          <Icon icon="chevronRight" />
        </XStack>
      </Card>
      <Text>Observation</Text>
      <OfflinePersistComponentExample></OfflinePersistComponentExample>
      <Button onPress={() => router.push("/polling-station-wizzard/1")}>
        Go To Polling station wizzard
      </Button>
      <Button onPress={() => router.push("/form-questionnaire/1")}>
        Go Form wizzard
      </Button>
      <Button onPress={() => router.push("/polling-station-questionnaire")}>
        Go To Polling Station Qustionnaire
      </Button>
      <Text onPress={signOut}>Logout</Text>
    </View>
>>>>>>> 80b5f110
  );
};

const $containerStyle: ViewStyle = {
  gap: 20,
};

export default Index;<|MERGE_RESOLUTION|>--- conflicted
+++ resolved
@@ -1,5 +1,8 @@
-<<<<<<< HEAD
 import React from "react";
+import { View } from "react-native";
+import { useAuth } from "../../../../hooks/useAuth";
+import OfflinePersistComponentExample from "../../../../components/OfflinePersistComponentExample";
+import { StatusBar } from "react-native";
 import { router } from "expo-router";
 import * as ReactotronCommands from "../../../../helpers/reactotron-custom-commands";
 import { Screen } from "../../../../components/Screen";
@@ -12,6 +15,7 @@
 import { ListView } from "../../../../components/ListView";
 import TimeSelect from "../../../../components/TimeSelect";
 import CardFooter from "../../../../components/CardFooter";
+import PollingStationInfoDefault from "../../../../components/PollingStationInfoDefault";
 
 ReactotronCommands.default();
 
@@ -114,19 +118,6 @@
     </YStack>
   );
 };
-=======
-import { View } from "react-native";
-import { useAuth } from "../../../../hooks/useAuth";
-import OfflinePersistComponentExample from "../../../../components/OfflinePersistComponentExample";
-import { StatusBar } from "react-native";
-import { Button, Card, YStack, Text, XStack } from "tamagui";
-import { router } from "expo-router";
-import SelectPollingStation from "../../../../components/SelectPollingStation";
-import { Typography } from "../../../../components/Typography";
-import TimeSelect from "../../../../components/TimeSelect";
-import PollingStationInfoDefault from "../../../../components/PollingStationInfoDefault";
-import { Icon } from "../../../../components/Icon";
->>>>>>> 80b5f110
 
 const Index = () => {
   const { isAssignedToEllectionRound, visits } = useUserData();
@@ -141,7 +132,6 @@
   }
 
   return (
-<<<<<<< HEAD
     <Screen
       preset="scroll"
       contentContainerStyle={$containerStyle}
@@ -174,40 +164,6 @@
         <FormList />
       </YStack>
     </Screen>
-=======
-    <View style={{ gap: 20 }}>
-      <StatusBar barStyle="light-content" />
-      <SelectPollingStation />
-      {/* time selection card */}
-      <Card>
-        <TimeSelect />
-      </Card>
-      {/* polling station info card */}
-      <Card width="90%" padding="$5" backgroundColor="white">
-        <PollingStationInfoDefault />
-        <XStack
-          alignItems="center"
-          justifyContent="space-between"
-          marginTop="$md"
-        >
-          <Text color="$gray7">Polling station information</Text>
-          <Icon icon="chevronRight" />
-        </XStack>
-      </Card>
-      <Text>Observation</Text>
-      <OfflinePersistComponentExample></OfflinePersistComponentExample>
-      <Button onPress={() => router.push("/polling-station-wizzard/1")}>
-        Go To Polling station wizzard
-      </Button>
-      <Button onPress={() => router.push("/form-questionnaire/1")}>
-        Go Form wizzard
-      </Button>
-      <Button onPress={() => router.push("/polling-station-questionnaire")}>
-        Go To Polling Station Qustionnaire
-      </Button>
-      <Text onPress={signOut}>Logout</Text>
-    </View>
->>>>>>> 80b5f110
   );
 };
 
