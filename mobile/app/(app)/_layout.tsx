import { Redirect, Stack } from "expo-router";
import { PortalProvider } from "tamagui";
import { useAuth } from "../../hooks/useAuth";
<<<<<<< HEAD
import { PortalProvider } from "tamagui";
=======
import UserContextProvider, { useUserData } from "../../contexts/user/UserContext.provider";
import { Typography } from "../../components/Typography";
import { Screen } from "../../components/Screen";
>>>>>>> 2a825068

const AppLayout = () => {
  const { isAuthenticated } = useAuth();
  const { isLoading } = useUserData();

  // TODO: This will be logout
  if (!isAuthenticated) {
    // On web, static rendering will stop here as the user is not authenticated
    // in the headless Node process that the pages are rendered in.
    return <Redirect href="/login" />;
  }

  if (isLoading) {
    return (
      <Screen safeAreaEdges={["top"]} backgroundColor="red">
        <Typography preset="heading">Loading...</Typography>
      </Screen>
    );
  }

  return (
<<<<<<< HEAD
    // PortalProvider used for showing bottomsheets
    <PortalProvider>
      <Stack>
        <Stack.Screen name="(drawer)" options={{ headerShown: false }} />
        <Stack.Screen name="polling-station-wizzard" />
        <Stack.Screen name="form-questionnaire" />
        <Stack.Screen name="polling-station-questionnaire" />
      </Stack>
=======
    <PortalProvider>
      <UserContextProvider>
        <Stack>
          <Stack.Screen name="(drawer)" options={{ headerShown: false }} />
          <Stack.Screen name="polling-station-wizzard" options={{ headerShown: false }} />
          <Stack.Screen name="form-questionnaire" />
          <Stack.Screen name="polling-station-questionnaire" />
        </Stack>
      </UserContextProvider>
>>>>>>> 2a825068
    </PortalProvider>
  );
};

export default AppLayout;<|MERGE_RESOLUTION|>--- conflicted
+++ resolved
@@ -1,13 +1,10 @@
+import React from "react";
 import { Redirect, Stack } from "expo-router";
 import { PortalProvider } from "tamagui";
 import { useAuth } from "../../hooks/useAuth";
-<<<<<<< HEAD
-import { PortalProvider } from "tamagui";
-=======
 import UserContextProvider, { useUserData } from "../../contexts/user/UserContext.provider";
 import { Typography } from "../../components/Typography";
 import { Screen } from "../../components/Screen";
->>>>>>> 2a825068
 
 const AppLayout = () => {
   const { isAuthenticated } = useAuth();
@@ -29,16 +26,6 @@
   }
 
   return (
-<<<<<<< HEAD
-    // PortalProvider used for showing bottomsheets
-    <PortalProvider>
-      <Stack>
-        <Stack.Screen name="(drawer)" options={{ headerShown: false }} />
-        <Stack.Screen name="polling-station-wizzard" />
-        <Stack.Screen name="form-questionnaire" />
-        <Stack.Screen name="polling-station-questionnaire" />
-      </Stack>
-=======
     <PortalProvider>
       <UserContextProvider>
         <Stack>
@@ -48,7 +35,6 @@
           <Stack.Screen name="polling-station-questionnaire" />
         </Stack>
       </UserContextProvider>
->>>>>>> 2a825068
     </PortalProvider>
   );
 };
