--- conflicted
+++ resolved
@@ -1,20 +1,9 @@
 import { Redirect, Stack } from "expo-router";
 import { useAuth } from "../../hooks/useAuth";
-<<<<<<< HEAD
-=======
-import { GestureHandlerRootView } from "react-native-gesture-handler";
-import { Drawer } from "expo-router/drawer";
-import { useTheme } from "tamagui";
-import {
-  DrawerContentScrollView,
-  DrawerItem,
-  DrawerItemList,
-} from "@react-navigation/drawer";
->>>>>>> fd5db6cc
 
 const AppLayout = () => {
   const { isAuthenticated } = useAuth();
-  const theme = useTheme();
+  // const theme = useTheme();
 
   if (!isAuthenticated) {
     // On web, static rendering will stop here as the user is not authenticated
@@ -23,51 +12,35 @@
   }
 
   return (
-<<<<<<< HEAD
     <Stack>
       <Stack.Screen name="(drawer)" options={{ headerShown: false }} />
       <Stack.Screen name="polling-station-wizzard" />
       <Stack.Screen name="form-questionnaire" />
       <Stack.Screen name="polling-station-questionnaire" />
     </Stack>
-=======
-    <GestureHandlerRootView style={{ flex: 1 }}>
-      <Drawer
-        screenOptions={{
-          drawerType: "front",
-          drawerStyle: { backgroundColor: theme.purple5.val },
-          drawerActiveTintColor: theme.yellow10.val,
-          drawerActiveBackgroundColor: "transparent",
-        }}
-        drawerContent={CustomDrawerContent}
-      >
-        <Drawer.Screen name="(tabs)" options={{ headerShown: true }} />
-      </Drawer>
-    </GestureHandlerRootView>
->>>>>>> fd5db6cc
   );
 };
 
-function CustomDrawerContent(props) {
-  const theme = useTheme();
-  return (
-    <DrawerContentScrollView {...props}>
-      {/* <DrawerItemList {...props} /> */}
-      {votingSessions.map((votingSession) => (
-        <DrawerItem
-          label={votingSession.name}
-          inactiveTintColor={theme.yellow6.val}
-          onPress={() => console.log("")}
-        />
-      ))}
-    </DrawerContentScrollView>
-  );
-}
+// function CustomDrawerContent(props) {
+//   const theme = useTheme();
+//   return (
+//     <DrawerContentScrollView {...props}>
+//       {/* <DrawerItemList {...props} /> */}
+//       {votingSessions.map((votingSession) => (
+//         <DrawerItem
+//           label={votingSession.name}
+//           inactiveTintColor={theme.yellow6.val}
+//           onPress={() => console.log("")}
+//         />
+//       ))}
+//     </DrawerContentScrollView>
+//   );
+// }
 
 export default AppLayout;
 
-const votingSessions = [
-  { name: "session 1" },
-  { name: "session2" },
-  { name: "session 3" },
-];+// const votingSessions = [
+//   { name: "session 1" },
+//   { name: "session2" },
+//   { name: "session 3" },
+// ];