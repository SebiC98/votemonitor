--- conflicted
+++ resolved
@@ -11,11 +11,8 @@
 import { tamaguiConfig } from "../tamagui.config";
 import { useFonts } from "expo-font";
 import Reactotron from "reactotron-react-native";
-<<<<<<< HEAD
-=======
 import "../common/config/i18n";
 import LanguageContextProvider from "../contexts/language/LanguageContext.provider";
->>>>>>> 5fb156b4
 
 if (__DEV__) {
   Reactotron.setAsyncStorageHandler(AsyncStorage)
@@ -125,15 +122,10 @@
     >
       <TamaguiProvider config={tamaguiConfig}>
         <AuthContextProvider>
-<<<<<<< HEAD
-          {!isOnline && <OfflineBanner />}
-          <Slot />
-=======
           <LanguageContextProvider>
             {!isOnline && <OfflineBanner />}
             <Slot />
           </LanguageContextProvider>
->>>>>>> 5fb156b4
         </AuthContextProvider>
       </TamaguiProvider>
     </PersistQueryClientProvider>
