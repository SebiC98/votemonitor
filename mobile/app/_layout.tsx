import { Slot } from "expo-router";
import AuthContextProvider from "../contexts/auth/AuthContext.provider";
import { createAsyncStoragePersister } from "@tanstack/query-async-storage-persister";
import AsyncStorage from "@react-native-async-storage/async-storage";
import {
  PersistQueryClientProvider,
  removeOldestQuery,
} from "@tanstack/react-query-persist-client";
import { useEffect, useState } from "react";
import NetInfo from "@react-native-community/netinfo";
import OfflineBanner from "../components/OfflineBanner";
<<<<<<< HEAD
import {
  MutationCache,
  QueryClient,
  onlineManager,
  useIsRestoring,
} from "@tanstack/react-query";
=======
import { QueryClient, onlineManager, useIsRestoring } from "@tanstack/react-query";
>>>>>>> 892a5a7b
import { TamaguiProvider } from "@tamagui/core";
import { tamaguiConfig } from "../tamagui.config";
import { useFonts } from "expo-font";
import Reactotron from "reactotron-react-native";
<<<<<<< HEAD
import { Button } from "tamagui";
import {
  PollingStationInformationAPIPayload,
  upsertPollingStationGeneralInformation,
} from "../services/definitions.api";
=======
import "../common/config/i18n";
import LanguageContextProvider from "../contexts/language/LanguageContext.provider";
>>>>>>> 892a5a7b

if (__DEV__) {
  Reactotron.setAsyncStorageHandler(AsyncStorage)
    .configure({
      host: "192.168.68.51", // PUT YOUR OWN LOCAL IP (logged by Expo)
    }) // controls connection & communication settings
    .useReactNative({
      networking: {},
    }) // add all built-in react native plugins
    .connect(); // let's connect!
}

const queryClient = new QueryClient({
  mutationCache: new MutationCache({
    onSuccess: (data: any) => {
      console.log("MutationCache ", data);
    },
    onError: (error) => {
      console.log("MutationCache error ", error);
    },
  }),
  defaultOptions: {
    mutations: {
      /*

          Set the mutations Garbage Collection time to a very high number to avoid losing pending mutations

          TODO: To check with AsyncStorage how it works and when the GC kicks in

          If it is not set when creating the QueryClient instance,
          it will default to 300000 (5 minutes) for hydration, and the stored cache will be discarded after 5 minutes of inactivity.
          This is the default garbage collection behavior.

          It should be set as the same value or higher than persistQueryClient's maxAge option.
          E.g. if maxAge is 24 hours (the default) then gcTime should be 24 hours or higher.
          If lower than maxAge, garbage collection will kick in and discard the stored cache earlier than expected.

        
          TODO DANGER: Mutations are discarded if the API returns error. 
            - How to keep it?
            - There is a failureCount, failureReason, when are those populated?
          https://tanstack.com/query/v5/docs/framework/react/plugins/persistQueryClient#removal


          TODO TESTING: Can go online/offline to simulate this by using onlineManager.setOnline(true/false)

      */
      gcTime: 5 * 24 * 60 * 60 * 1000, // 5 days
      onError: (err) => {
        console.log(err);
        console.log("QueryClient - mutations: ", JSON.stringify(err));
      },
      throwOnError: true,
    },
    queries: {
      /*

          Set the queries Garbage Collection time to a very high number to avoid losing pending queries


          TODO: probably will also need this, to allow user to close the app and reopen and still see the forms, data, etc 

      */
      gcTime: 5 * 24 * 60 * 60 * 1000, // 5 days The duration until inactive queries will be removed from the cache. This defaults to 5 minutes. Queries transition to the inactive state as soon as there are no observers registered, so when all components which use that query have unmounted.
      staleTime: 5 * 24 * 60 * 60 * 1000, // 5 days The duration until a query transitions from fresh to stale. As long as the query is fresh, data will always be read from the cache only - no network request will happen! If the query is stale (which per default is: instantly), you will still get data from the cache, but a background refetch can happen under certain conditions.
    },
  },
});

// https://www.whitespectre.com/ideas/how-to-build-offline-first-react-native-apps-with-react-query-and-typescript/
// https://tanstack.com/query/v5/docs/framework/react/plugins/persistQueryClient
// https://tanstack.com/query/v4/docs/framework/react/plugins/createAsyncStoragePersister
const persister = createAsyncStoragePersister({
  storage: AsyncStorage,
  // throttleTime: 3000, // TODO: check what implications are here
  // key: "REACT_QUERY_OFFLINE_CACHE" // t  his is the default key
});

export default function Root() {
  const [isOnline, setIsOnline] = useState(true);

  const [loaded] = useFonts({
    Roboto: require("../assets/fonts/Roboto-Medium.ttf"),
    RobotoRegular: require("../assets/fonts/Roboto-Regular.ttf"),
    RobotoBold: require("../assets/fonts/Roboto-Bold.ttf"),
    DMSans: require("../assets/fonts/DMSans-Medium.ttf"),
    DMSansRegular: require("../assets/fonts/DMSans-Regular.ttf"),
    DMSansBold: require("../assets/fonts/DMSans-Bold.ttf"),
  });

  useEffect(() => {
    if (loaded) {
      // can hide splash screen here
    }
  }, [loaded]);

  useEffect(() => {
    return NetInfo.addEventListener((state) => {
      const status = !!state.isConnected;
      setIsOnline(status);
      onlineManager.setOnline(status);
    });
  }, []);

  if (!loaded) {
    return null;
  }

  queryClient.setMutationDefaults(["upsertPollingStationGeneralInformation"], {
    mutationFn: (payload: PollingStationInformationAPIPayload) => {
      return upsertPollingStationGeneralInformation(payload);
    },
  });

  return (
    <PersistQueryClientProvider
      onSuccess={async () => {
<<<<<<< HEAD
        console.log(
          "PersistQueryClientProvider onSuccess - Succesfully get data from AsyncStorage"
        );
        queryClient.resumePausedMutations().then(() => {
          console.log("PersistQueryClientProvider invalidateQueries");
          queryClient.invalidateQueries();
        });
      }}
      persistOptions={{
        persister,
        maxAge: 5 * 24 * 60 * 60 * 1000,
        dehydrateOptions: {
          shouldDehydrateQuery: ({ queryKey, state }) => {
            // SELECTIVELY PERSIST QUERY KEYS https://github.com/TanStack/query/discussions/3568
            return queryKey.includes("polling-stations-nomenclator")
              ? false
              : true;
          },
        },
=======
        queryClient.resumePausedMutations().then(() => queryClient.invalidateQueries());
>>>>>>> 892a5a7b
      }}
      client={queryClient}
    >
      <TamaguiProvider config={tamaguiConfig}>
        <AuthContextProvider>
<<<<<<< HEAD
          {!isOnline && <OfflineBanner />}
          <Slot />
          <Button
            onPress={() => {
              setIsOnline(!isOnline);
              onlineManager.setOnline(!isOnline);
            }}
          >
            Go Online/Offline
          </Button>
=======
          <LanguageContextProvider>
            {!isOnline && <OfflineBanner />}
            <Slot />
          </LanguageContextProvider>
>>>>>>> 892a5a7b
        </AuthContextProvider>
      </TamaguiProvider>
    </PersistQueryClientProvider>
  );
}<|MERGE_RESOLUTION|>--- conflicted
+++ resolved
@@ -1,3 +1,4 @@
+import React, { useEffect, useState } from "react";
 import { Slot } from "expo-router";
 import AuthContextProvider from "../contexts/auth/AuthContext.provider";
 import { createAsyncStoragePersister } from "@tanstack/query-async-storage-persister";
@@ -6,33 +7,20 @@
   PersistQueryClientProvider,
   removeOldestQuery,
 } from "@tanstack/react-query-persist-client";
-import { useEffect, useState } from "react";
 import NetInfo from "@react-native-community/netinfo";
 import OfflineBanner from "../components/OfflineBanner";
-<<<<<<< HEAD
-import {
-  MutationCache,
-  QueryClient,
-  onlineManager,
-  useIsRestoring,
-} from "@tanstack/react-query";
-=======
-import { QueryClient, onlineManager, useIsRestoring } from "@tanstack/react-query";
->>>>>>> 892a5a7b
+import { MutationCache, QueryClient, onlineManager, useIsRestoring } from "@tanstack/react-query";
 import { TamaguiProvider } from "@tamagui/core";
 import { tamaguiConfig } from "../tamagui.config";
 import { useFonts } from "expo-font";
 import Reactotron from "reactotron-react-native";
-<<<<<<< HEAD
 import { Button } from "tamagui";
 import {
   PollingStationInformationAPIPayload,
   upsertPollingStationGeneralInformation,
 } from "../services/definitions.api";
-=======
 import "../common/config/i18n";
 import LanguageContextProvider from "../contexts/language/LanguageContext.provider";
->>>>>>> 892a5a7b
 
 if (__DEV__) {
   Reactotron.setAsyncStorageHandler(AsyncStorage)
@@ -150,9 +138,8 @@
   return (
     <PersistQueryClientProvider
       onSuccess={async () => {
-<<<<<<< HEAD
         console.log(
-          "PersistQueryClientProvider onSuccess - Succesfully get data from AsyncStorage"
+          "PersistQueryClientProvider onSuccess - Succesfully get data from AsyncStorage",
         );
         queryClient.resumePausedMutations().then(() => {
           console.log("PersistQueryClientProvider invalidateQueries");
@@ -165,20 +152,14 @@
         dehydrateOptions: {
           shouldDehydrateQuery: ({ queryKey, state }) => {
             // SELECTIVELY PERSIST QUERY KEYS https://github.com/TanStack/query/discussions/3568
-            return queryKey.includes("polling-stations-nomenclator")
-              ? false
-              : true;
+            return !queryKey.includes("polling-stations-nomenclator");
           },
         },
-=======
-        queryClient.resumePausedMutations().then(() => queryClient.invalidateQueries());
->>>>>>> 892a5a7b
       }}
       client={queryClient}
     >
       <TamaguiProvider config={tamaguiConfig}>
         <AuthContextProvider>
-<<<<<<< HEAD
           {!isOnline && <OfflineBanner />}
           <Slot />
           <Button
@@ -189,12 +170,10 @@
           >
             Go Online/Offline
           </Button>
-=======
           <LanguageContextProvider>
             {!isOnline && <OfflineBanner />}
             <Slot />
           </LanguageContextProvider>
->>>>>>> 892a5a7b
         </AuthContextProvider>
       </TamaguiProvider>
     </PersistQueryClientProvider>
