{
  "name": "mobile",
  "version": "1.0.0",
  "main": "expo-router/entry",
  "scripts": {
    "start": "npm run lint && expo start -c",
    "android": "expo run:android",
    "ios": "expo run:ios",
    "start:ios": "eas build:run -p ios",
    "web": "expo start --web",
    "format": "prettier --write \"app/**/*.{js,jsx,json,md,ts,tsx}\"",
    "lint": "eslint . --fix && npm run format"
  },
  "dependencies": {
    "@morrowdigital/watermelondb-expo-plugin": "^2.3.1",
    "@nozbe/watermelondb": "^0.27.1",
    "@react-native-async-storage/async-storage": "^1.23.1",
    "@react-native-community/netinfo": "^11.3.1",
    "@react-navigation/drawer": "^6.6.14",
    "@react-navigation/elements": "^1.3.29",
    "@shopify/flash-list": "^1.6.4",
    "@tamagui/babel-plugin": "^1.93.2",
    "@tamagui/config": "^1.93.2",
    "@tanstack/query-async-storage-persister": "^5.28.8",
    "@tanstack/react-query": "^5.28.8",
    "@tanstack/react-query-persist-client": "^5.28.8",
    "axios": "^1.6.8",
    "expo": "~50.0.14",
    "expo-application": "~5.8.3",
    "expo-build-properties": "~0.11.1",
    "expo-constants": "~15.4.5",
    "expo-dev-client": "~3.3.11",
    "expo-font": "~11.10.3",
    "expo-linking": "~6.2.2",
    "expo-localization": "~14.8.3",
    "expo-router": "~3.4.8",
    "expo-status-bar": "~1.11.1",
    "expo-updates": "~0.24.11",
    "i18next": "^23.10.1",
    "react": "18.2.0",
    "react-i18next": "^14.1.0",
    "react-native": "0.73.6",
    "react-native-gesture-handler": "~2.14.0",
    "react-native-reanimated": "~3.6.2",
    "react-native-safe-area-context": "4.8.2",
    "react-native-screens": "~3.29.0",
    "react-native-svg": "^15.1.0",
<<<<<<< HEAD
    "tamagui": "^1.93.2"
=======
    "tamagui": "^1.93.2",
    "expo-localization": "~14.8.3",
    "@react-native-community/datetimepicker": "7.6.1"
>>>>>>> 33b65f61
  },
  "devDependencies": {
    "@babel/core": "^7.20.0",
    "@babel/plugin-proposal-decorators": "^7.24.1",
    "@types/react": "~18.2.45",
    "@typescript-eslint/eslint-plugin": "^7.5.0",
    "@typescript-eslint/parser": "^7.5.0",
    "eslint": "^8.57.0",
    "eslint-config-prettier": "^9.1.0",
    "eslint-config-standard": "^17.1.0",
    "eslint-plugin-import": "^2.29.1",
    "eslint-plugin-n": "^16.6.2",
    "eslint-plugin-promise": "^6.1.1",
    "eslint-plugin-react": "^7.34.1",
    "eslint-plugin-react-native": "^4.1.0",
    "eslint-plugin-reactotron": "^0.1.4",
    "prettier": "^3.2.5",
    "react-native-svg-transformer": "^1.3.0",
    "reactotron-react-native": "^5.1.4",
    "typescript": "^5.1.3"
  },
  "engines": {
    "node": ">=20"
  },
  "prettier": {
    "printWidth": 100,
    "semi": true,
    "singleQuote": false,
    "trailingComma": "all"
  },
  "eslintConfig": {
    "root": true,
    "parser": "@typescript-eslint/parser",
    "extends": [
      "plugin:@typescript-eslint/recommended",
      "plugin:react/recommended",
      "plugin:react-native/all",
      "standard",
      "prettier"
    ],
    "plugins": [
      "@typescript-eslint",
      "react",
      "react-native",
      "reactotron"
    ],
    "parserOptions": {
      "ecmaFeatures": {
        "jsx": true
      }
    },
    "settings": {
      "react": {
        "pragma": "React",
        "version": "detect"
      }
    },
    "rules": {
      "@typescript-eslint/ban-ts-ignore": 0,
      "@typescript-eslint/ban-ts-comment": 0,
      "@typescript-eslint/explicit-function-return-type": 0,
      "@typescript-eslint/explicit-member-accessibility": 0,
      "@typescript-eslint/explicit-module-boundary-types": 0,
      "@typescript-eslint/indent": 0,
      "@typescript-eslint/member-delimiter-style": 0,
      "@typescript-eslint/no-empty-interface": 0,
      "@typescript-eslint/no-explicit-any": 0,
      "@typescript-eslint/no-object-literal-type-assertion": 0,
      "@typescript-eslint/no-var-requires": 0,
      "@typescript-eslint/no-unused-vars": [
        "error",
        {
          "argsIgnorePattern": "^_",
          "varsIgnorePattern": "^_"
        }
      ],
      "comma-dangle": 0,
      "multiline-ternary": 0,
      "no-undef": 0,
      "no-unused-vars": 0,
      "no-use-before-define": 0,
      "no-global-assign": 0,
      "quotes": 0,
      "react-native/no-raw-text": 0,
      "react/no-unescaped-entities": 0,
      "react/prop-types": 0,
      "space-before-function-paren": 0,
      "reactotron/no-tron-in-production": "error",
      "react/react-in-jsx-scope": "off",
      "react-native/no-inline-styles": 0,
      "react/display-name": "off",
      "react-native/no-color-literals": "off"
    }
  },
  "private": true
}<|MERGE_RESOLUTION|>--- conflicted
+++ resolved
@@ -45,13 +45,9 @@
     "react-native-safe-area-context": "4.8.2",
     "react-native-screens": "~3.29.0",
     "react-native-svg": "^15.1.0",
-<<<<<<< HEAD
-    "tamagui": "^1.93.2"
-=======
     "tamagui": "^1.93.2",
     "expo-localization": "~14.8.3",
     "@react-native-community/datetimepicker": "7.6.1"
->>>>>>> 33b65f61
   },
   "devDependencies": {
     "@babel/core": "^7.20.0",
