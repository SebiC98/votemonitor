--- conflicted
+++ resolved
@@ -3,19 +3,12 @@
   "version": "1.0.0",
   "main": "expo-router/entry",
   "scripts": {
-<<<<<<< HEAD
-    "start": "expo start -c",
+    "start": "npm run lint && expo start -c",
     "android": "expo run:android",
     "ios": "expo run:ios",
-    "web": "expo start --web"
-=======
-    "start": "npm run lint && expo start -c",
-    "android": "expo start --android",
-    "ios": "expo start --ios",
     "web": "expo start --web",
     "format": "prettier --write \"app/**/*.{js,jsx,json,md,ts,tsx}\"",
     "lint": "eslint . --fix && npm run format"
->>>>>>> 892a5a7b
   },
   "dependencies": {
     "@morrowdigital/watermelondb-expo-plugin": "^2.3.1",
