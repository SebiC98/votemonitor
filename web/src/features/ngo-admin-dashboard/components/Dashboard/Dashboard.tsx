--- conflicted
+++ resolved
@@ -128,11 +128,7 @@
               </CardHeader>
               <CardContent>
                 <MetricChart
-<<<<<<< HEAD
-                  title={t('ngoAdminDashboard.basedOnStartEndTimesReportedIndicatorTitle')}
-=======
                   title={t('ngoAdminDashboard.timeSpentObservingIndicatorTitle')}
->>>>>>> 3e748fb5
                   unit='h'
                   data={timeSpentObservingDataConfig(statistics?.minutesMonitoring)}
                   ref={timeSpentObservingChartRef} />
@@ -152,11 +148,7 @@
               </CardHeader>
               <CardContent>
                 <LineChart
-<<<<<<< HEAD
-                  title={`${t('ngoAdminDashboard.formsStartedBetweenIndicatorTitle')} ${getInterval(statistics?.formsHistogram)}`}
-=======
                   title={t('ngoAdminDashboard.startedFormsIndicatorTitle', { interval: getInterval(statistics?.formsHistogram) })}
->>>>>>> 3e748fb5
                   data={histogramChartConfig(statistics?.formsHistogram)}
                   ref={startedFormsChartRef}
                   total={getTotal(statistics?.formsHistogram)}
@@ -174,11 +166,7 @@
               </CardHeader>
               <CardContent>
                 <LineChart
-<<<<<<< HEAD
-                  title={`${t('ngoAdminDashboard.questionsAnsweredBetweenIndicatorTitle')} ${getInterval(statistics?.formsHistogram)}`}
-=======
                   title={t('ngoAdminDashboard.questionsAnsweredIndicatorTitle', { interval: getInterval(statistics?.formsHistogram) })}
->>>>>>> 3e748fb5
                   data={histogramChartConfig(statistics?.questionsHistogram)}
                   ref={questionsAnsweredChartRef}
                   total={getTotal(statistics?.questionsHistogram)}
@@ -196,11 +184,7 @@
               </CardHeader>
               <CardContent>
                 <LineChart
-<<<<<<< HEAD
-                  title={`${t('ngoAdminDashboard.answersWereFlaggedThroughFormsBetweenIndicatorTitle')} ${getInterval(statistics?.formsHistogram)}`}
-=======
                   title={t('ngoAdminDashboard.flaggedAnswersIndicatorTitle', { interval: getInterval(statistics?.formsHistogram) })}
->>>>>>> 3e748fb5
                   data={histogramChartConfig(statistics?.flaggedAnswersHistogram, 'red')}
                   ref={flaggedAnswersChartRef}
                   total={getTotal(statistics?.flaggedAnswersHistogram)}
@@ -218,13 +202,8 @@
               </CardHeader>
               <CardContent>
                 <LineChart
-<<<<<<< HEAD
-                  title={`${t('ngoAdminDashboard.quickReportsWereSignalledBetweenIndicatorTitle')} ${getInterval(statistics?.quickReportsHistogram)}`}
-                  title={`quick reports were signalled between ${getInterval(statistics?.quickReportsHistogram)}`}
-=======
                   title={t('ngoAdminDashboard.quickReportsIndicatorTitle', { interval: getInterval(statistics?.quickReportsHistogram) })}
                   data={histogramChartConfig(statistics?.quickReportsHistogram, 'red')}
->>>>>>> 3e748fb5
                   ref={quickReportsChartRef}
                   total={getTotal(statistics?.quickReportsHistogram)}
                   showTotal />
