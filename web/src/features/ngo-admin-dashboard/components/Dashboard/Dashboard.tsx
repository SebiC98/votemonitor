--- conflicted
+++ resolved
@@ -20,12 +20,8 @@
 
 import { useCurrentElectionRoundStore } from '@/context/election-round.store';
 import { format } from 'date-fns';
-<<<<<<< HEAD
 import { useTranslation } from 'react-i18next';
-const STALE_TIME = 1000 * 60 * 10; // ten minutes
-=======
 import { useElectionRoundStatistics } from '../../hooks/statistics-queries';
->>>>>>> d362d835
 
 export default function NgoAdminDashboard(): FunctionComponent {
   const { t } = useTranslation();
@@ -206,12 +202,8 @@
               </CardHeader>
               <CardContent>
                 <LineChart
-<<<<<<< HEAD
-                  title={`${t('ngoAdminDashboard.quickReportsWereSignalledBetweenIndicatorTitle')} ${getInterval(statistics?.formsHistogram)}`}
-=======
+                  title={`${t('ngoAdminDashboard.quickReportsWereSignalledBetweenIndicatorTitle')} ${getInterval(statistics?.quickReportsHistogram)}`}
                   title={`quick reports were signalled between ${getInterval(statistics?.quickReportsHistogram)}`}
->>>>>>> d362d835
-                  data={histogramChartConfig(statistics?.quickReportsHistogram, 'red')}
                   ref={quickReportsChartRef}
                   total={getTotal(statistics?.quickReportsHistogram)}
                   showTotal />
